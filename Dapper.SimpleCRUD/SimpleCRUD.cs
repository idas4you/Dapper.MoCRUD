--- conflicted
+++ resolved
@@ -1,1275 +1,1269 @@
-﻿using System;
-using System.Collections.Concurrent;
-using System.Collections.Generic;
-using System.Data;
-using System.Diagnostics;
-using System.Linq;
-using System.Reflection;
-using System.Text;
-using Microsoft.CSharp.RuntimeBinder;
-
-namespace Dapper
-{
-    /// <summary>
-    /// Main class for Dapper.SimpleCRUD extensions
-    /// </summary>
-    public static partial class SimpleCRUD
-    {
-
-        static SimpleCRUD()
-        {
-            SetDialect(_dialect);
-        }
-
-        private static Dialect _dialect = Dialect.SQLServer;
-        private static string _encapsulation;
-        private static string _getIdentitySql;
-        private static string _getPagedListSql;
-
-        private static readonly ConcurrentDictionary<Type, string> TableNames = new ConcurrentDictionary<Type, string>();
-        private static readonly ConcurrentDictionary<string, string> ColumnNames = new ConcurrentDictionary<string, string>();
-
-        private static readonly ConcurrentDictionary<string, string> StringBuilderCacheDict = new ConcurrentDictionary<string, string>();
-        private static bool StringBuilderCacheEnabled = true;
-
-        private static ITableNameResolver _tableNameResolver = new TableNameResolver();
-        private static IColumnNameResolver _columnNameResolver = new ColumnNameResolver();
-
-        /// <summary>
-        /// Append a Cached version of a strinbBuilderAction result based on a cacheKey
-        /// </summary>
-        /// <param name="sb"></param>
-        /// <param name="cacheKey"></param>
-        /// <param name="stringBuilderAction"></param>
-        private static void StringBuilderCache(StringBuilder sb, string cacheKey, Action<StringBuilder> stringBuilderAction)
-        {
-            if (StringBuilderCacheEnabled && StringBuilderCacheDict.TryGetValue(cacheKey, out string value))
-            {
-                sb.Append(value);
-                return;
-            }
-
-            StringBuilder newSb = new StringBuilder();
-            stringBuilderAction(newSb);
-            value = newSb.ToString();
-            StringBuilderCacheDict.AddOrUpdate(cacheKey, value, (t, v) => value);
-            sb.Append(value);
-        }
-        
-        /// <summary>
-        /// Returns the current dialect name
-        /// </summary>
-        /// <returns></returns>
-        public static string GetDialect()
-        {
-            return _dialect.ToString();
-        }
-
-        /// <summary>
-        /// Sets the database dialect 
-        /// </summary>
-        /// <param name="dialect"></param>
-        public static void SetDialect(Dialect dialect)
-        {
-            switch (dialect)
-            {
-                case Dialect.PostgreSQL:
-                    _dialect = Dialect.PostgreSQL;
-                    _encapsulation = "\"{0}\"";
-                    _getIdentitySql = string.Format("SELECT LASTVAL() AS id");
-                    _getPagedListSql = "Select {SelectColumns} from {TableName} {WhereClause} Order By {OrderBy} LIMIT {RowsPerPage} OFFSET (({PageNumber}-1) * {RowsPerPage})";
-                    break;
-                case Dialect.SQLite:
-                    _dialect = Dialect.SQLite;
-                    _encapsulation = "\"{0}\"";
-                    _getIdentitySql = string.Format("SELECT LAST_INSERT_ROWID() AS id");
-                    _getPagedListSql = "Select {SelectColumns} from {TableName} {WhereClause} Order By {OrderBy} LIMIT {RowsPerPage} OFFSET (({PageNumber}-1) * {RowsPerPage})";
-                    break;
-                case Dialect.MySQL:
-                    _dialect = Dialect.MySQL;
-                    _encapsulation = "`{0}`";
-                    _getIdentitySql = string.Format("SELECT LAST_INSERT_ID() AS id");
-                    _getPagedListSql = "Select {SelectColumns} from {TableName} {WhereClause} Order By {OrderBy} LIMIT {Offset},{RowsPerPage}";
-                    break;
-                case Dialect.Oracle:
-                    _dialect = Dialect.Oracle;
-                    _encapsulation = "\"{0}\"";
-                    _getIdentitySql = "";
-                    _getPagedListSql = "SELECT * FROM (SELECT ROWNUM PagedNUMBER, u.* FROM(SELECT {SelectColumns} from {TableName} {WhereClause} Order By {OrderBy}) u) WHERE PagedNUMBER BETWEEN (({PageNumber}-1) * {RowsPerPage} + 1) AND ({PageNumber} * {RowsPerPage})";
-                    break;
-<<<<<<< HEAD
-=======
-                case Dialect.DB2:
-                    _dialect = Dialect.DB2;
-                    _encapsulation = "\"{0}\"";
-                    _getIdentitySql = string.Format("SELECT CAST(IDENTITY_VAL_LOCAL() AS DEC(31,0)) AS \"id\" FROM SYSIBM.SYSDUMMY1");
-                    _getPagedListSql = "Select * from (Select {SelectColumns}, row_number() over(order by {OrderBy}) as PagedNumber from {TableName} {WhereClause} Order By {OrderBy}) as t where t.PagedNumber between (({PageNumber}-1) * {RowsPerPage} + 1) AND ({PageNumber} * {RowsPerPage})";
-                    break;
->>>>>>> 3fcd129f
-                default:
-                    _dialect = Dialect.SQLServer;
-                    _encapsulation = "[{0}]";
-                    _getIdentitySql = string.Format("SELECT CAST(SCOPE_IDENTITY()  AS BIGINT) AS [id]");
-                    _getPagedListSql = "SELECT * FROM (SELECT ROW_NUMBER() OVER(ORDER BY {OrderBy}) AS PagedNumber, {SelectColumns} FROM {TableName} {WhereClause}) AS u WHERE PagedNumber BETWEEN (({PageNumber}-1) * {RowsPerPage} + 1) AND ({PageNumber} * {RowsPerPage})";
-                    break;
-            }
-        }
-
-        /// <summary>
-        /// Sets the table name resolver
-        /// </summary>
-        /// <param name="resolver">The resolver to use when requesting the format of a table name</param>
-        public static void SetTableNameResolver(ITableNameResolver resolver)
-        {
-            _tableNameResolver = resolver;
-        }
-
-        /// <summary>
-        /// Sets the column name resolver
-        /// </summary>
-        /// <param name="resolver">The resolver to use when requesting the format of a column name</param>
-        public static void SetColumnNameResolver(IColumnNameResolver resolver)
-        {
-            _columnNameResolver = resolver;
-        }
-
-        /// <summary>
-        /// <para>By default queries the table matching the class name</para>
-        /// <para>-Table name can be overridden by adding an attribute on your class [Table("YourTableName")]</para>
-        /// <para>By default filters on the Id column</para>
-        /// <para>-Id column name can be overridden by adding an attribute on your primary key property [Key]</para>
-        /// <para>Supports transaction and command timeout</para>
-        /// <para>Returns a single entity by a single id from table T</para>
-        /// </summary>
-        /// <typeparam name="T"></typeparam>
-        /// <param name="connection"></param>
-        /// <param name="id"></param>
-        /// <param name="transaction"></param>
-        /// <param name="commandTimeout"></param>
-        /// <returns>Returns a single entity by a single id from table T.</returns>
-        public static T Get<T>(this IDbConnection connection, object id, IDbTransaction transaction = null, int? commandTimeout = null)
-        {
-            var currenttype = typeof(T);
-            var idProps = GetIdProperties(currenttype).ToList();
-
-            if (!idProps.Any())
-                throw new ArgumentException("Get<T> only supports an entity with a [Key] or Id property");
-
-            var name = GetTableName(currenttype);
-            var sb = new StringBuilder();
-            sb.Append("Select ");
-            //create a new empty instance of the type to get the base properties
-            BuildSelect(sb, GetScaffoldableProperties<T>().ToArray());
-            sb.AppendFormat(" from {0} where ", name);
-
-            for (var i = 0; i < idProps.Count; i++)
-            {
-                if (i > 0)
-                    sb.Append(" and ");
-                sb.AppendFormat("{0} = @{1}", GetColumnName(idProps[i]), idProps[i].Name);
-            }
-
-            var dynParms = new DynamicParameters();
-            if (idProps.Count == 1)
-                dynParms.Add("@" + idProps.First().Name, id);
-            else
-            {
-                foreach (var prop in idProps)
-                    dynParms.Add("@" + prop.Name, id.GetType().GetProperty(prop.Name).GetValue(id, null));
-            }
-
-            if (Debugger.IsAttached)
-                Trace.WriteLine(String.Format("Get<{0}>: {1} with Id: {2}", currenttype, sb, id));
-
-            return connection.Query<T>(sb.ToString(), dynParms, transaction, true, commandTimeout).FirstOrDefault();
-        }
-
-        /// <summary>
-        /// <para>By default queries the table matching the class name</para>
-        /// <para>-Table name can be overridden by adding an attribute on your class [Table("YourTableName")]</para>
-        /// <para>whereConditions is an anonymous type to filter the results ex: new {Category = 1, SubCategory=2}</para>
-        /// <para>Supports transaction and command timeout</para>
-        /// <para>Returns a list of entities that match where conditions</para>
-        /// </summary>
-        /// <typeparam name="T"></typeparam>
-        /// <param name="connection"></param>
-        /// <param name="whereConditions"></param>
-        /// <param name="transaction"></param>
-        /// <param name="commandTimeout"></param>
-        /// <returns>Gets a list of entities with optional exact match where conditions</returns>
-        public static IEnumerable<T> GetList<T>(this IDbConnection connection, object whereConditions, IDbTransaction transaction = null, int? commandTimeout = null)
-        {
-            var currenttype = typeof(T);
-            var name = GetTableName(currenttype);
-
-            var sb = new StringBuilder();
-            var whereprops = GetAllProperties(whereConditions).ToArray();
-            sb.Append("Select ");
-            //create a new empty instance of the type to get the base properties
-            BuildSelect(sb, GetScaffoldableProperties<T>().ToArray());
-            sb.AppendFormat(" from {0}", name);
-
-            if (whereprops.Any())
-            {
-                sb.Append(" where ");
-                BuildWhere<T>(sb, whereprops, whereConditions);
-            }
-
-            if (Debugger.IsAttached)
-                Trace.WriteLine(String.Format("GetList<{0}>: {1}", currenttype, sb));
-
-            return connection.Query<T>(sb.ToString(), whereConditions, transaction, true, commandTimeout);
-        }
-
-        /// <summary>
-        /// <para>By default queries the table matching the class name</para>
-        /// <para>-Table name can be overridden by adding an attribute on your class [Table("YourTableName")]</para>
-        /// <para>conditions is an SQL where clause and/or order by clause ex: "where name='bob'" or "where age>=@Age"</para>
-        /// <para>parameters is an anonymous type to pass in named parameter values: new { Age = 15 }</para>
-        /// <para>Supports transaction and command timeout</para>
-        /// <para>Returns a list of entities that match where conditions</para>
-        /// </summary>
-        /// <typeparam name="T"></typeparam>
-        /// <param name="connection"></param>
-        /// <param name="conditions"></param>
-        /// <param name="parameters"></param>
-        /// <param name="transaction"></param>
-        /// <param name="commandTimeout"></param>
-        /// <returns>Gets a list of entities with optional SQL where conditions</returns>
-        public static IEnumerable<T> GetList<T>(this IDbConnection connection, string conditions, object parameters = null, IDbTransaction transaction = null, int? commandTimeout = null)
-        {
-            var currenttype = typeof(T);
-            var name = GetTableName(currenttype);
-
-            var sb = new StringBuilder();
-            sb.Append("Select ");
-            //create a new empty instance of the type to get the base properties
-            BuildSelect(sb, GetScaffoldableProperties<T>().ToArray());
-            sb.AppendFormat(" from {0}", name);
-
-            sb.Append(" " + conditions);
-
-            if (Debugger.IsAttached)
-                Trace.WriteLine(String.Format("GetList<{0}>: {1}", currenttype, sb));
-
-            return connection.Query<T>(sb.ToString(), parameters, transaction, true, commandTimeout);
-        }
-
-        /// <summary>
-        /// <para>By default queries the table matching the class name</para>
-        /// <para>-Table name can be overridden by adding an attribute on your class [Table("YourTableName")]</para>
-        /// <para>Returns a list of all entities</para>
-        /// </summary>
-        /// <typeparam name="T"></typeparam>
-        /// <param name="connection"></param>
-        /// <returns>Gets a list of all entities</returns>
-        public static IEnumerable<T> GetList<T>(this IDbConnection connection)
-        {
-            return connection.GetList<T>(new { });
-        }
-
-        /// <summary>
-        /// <para>By default queries the table matching the class name</para>
-        /// <para>-Table name can be overridden by adding an attribute on your class [Table("YourTableName")]</para>
-        /// <para>conditions is an SQL where clause ex: "where name='bob'" or "where age>=@Age" - not required </para>
-        /// <para>orderby is a column or list of columns to order by ex: "lastname, age desc" - not required - default is by primary key</para>
-        /// <para>parameters is an anonymous type to pass in named parameter values: new { Age = 15 }</para>
-        /// <para>Supports transaction and command timeout</para>
-        /// <para>Returns a list of entities that match where conditions</para>
-        /// </summary>
-        /// <typeparam name="T"></typeparam>
-        /// <param name="connection"></param>
-        /// <param name="pageNumber"></param>
-        /// <param name="rowsPerPage"></param>
-        /// <param name="conditions"></param>
-        /// <param name="orderby"></param>
-        /// <param name="parameters"></param>
-        /// <param name="transaction"></param>
-        /// <param name="commandTimeout"></param>
-        /// <returns>Gets a paged list of entities with optional exact match where conditions</returns>
-        public static IEnumerable<T> GetListPaged<T>(this IDbConnection connection, int pageNumber, int rowsPerPage, string conditions, string orderby, object parameters = null, IDbTransaction transaction = null, int? commandTimeout = null)
-        {
-            if (string.IsNullOrEmpty(_getPagedListSql))
-                throw new Exception("GetListPage is not supported with the current SQL Dialect");
-
-            if (pageNumber < 1)
-                throw new Exception("Page must be greater than 0");
-
-            var currenttype = typeof(T);
-            var idProps = GetIdProperties(currenttype).ToList();
-            if (!idProps.Any())
-                throw new ArgumentException("Entity must have at least one [Key] property");
-
-            var name = GetTableName(currenttype);
-            var sb = new StringBuilder();
-            var query = _getPagedListSql;
-            if (string.IsNullOrEmpty(orderby))
-            {
-                orderby = GetColumnName(idProps.First());
-            }
-
-            //create a new empty instance of the type to get the base properties
-            BuildSelect(sb, GetScaffoldableProperties<T>().ToArray());
-            query = query.Replace("{SelectColumns}", sb.ToString());
-            query = query.Replace("{TableName}", name);
-            query = query.Replace("{PageNumber}", pageNumber.ToString());
-            query = query.Replace("{RowsPerPage}", rowsPerPage.ToString());
-            query = query.Replace("{OrderBy}", orderby);
-            query = query.Replace("{WhereClause}", conditions);
-            query = query.Replace("{Offset}", ((pageNumber - 1) * rowsPerPage).ToString());
-
-            if (Debugger.IsAttached)
-                Trace.WriteLine(String.Format("GetListPaged<{0}>: {1}", currenttype, query));
-
-            return connection.Query<T>(query, parameters, transaction, true, commandTimeout);
-        }
-
-        /// <summary>
-        /// <para>Inserts a row into the database</para>
-        /// <para>By default inserts into the table matching the class name</para>
-        /// <para>-Table name can be overridden by adding an attribute on your class [Table("YourTableName")]</para>
-        /// <para>Insert filters out Id column and any columns with the [Key] attribute</para>
-        /// <para>Properties marked with attribute [Editable(false)] and complex types are ignored</para>
-        /// <para>Supports transaction and command timeout</para>
-        /// <para>Returns the ID (primary key) of the newly inserted record if it is identity using the int? type, otherwise null</para>
-        /// </summary>
-        /// <param name="connection"></param>
-        /// <param name="entityToInsert"></param>
-        /// <param name="transaction"></param>
-        /// <param name="commandTimeout"></param>
-        /// <returns>The ID (primary key) of the newly inserted record if it is identity using the int? type, otherwise null</returns>
-        public static int? Insert<TEntity>(this IDbConnection connection, TEntity entityToInsert, IDbTransaction transaction = null, int? commandTimeout = null)
-        {
-            return Insert<int?, TEntity>(connection, entityToInsert, transaction, commandTimeout);
-        }
-
-        /// <summary>
-        /// <para>Inserts a row into the database, using ONLY the properties defined by TEntity</para>
-        /// <para>By default inserts into the table matching the class name</para>
-        /// <para>-Table name can be overridden by adding an attribute on your class [Table("YourTableName")]</para>
-        /// <para>Insert filters out Id column and any columns with the [Key] attribute</para>
-        /// <para>Properties marked with attribute [Editable(false)] and complex types are ignored</para>
-        /// <para>Supports transaction and command timeout</para>
-        /// <para>Returns the ID (primary key) of the newly inserted record if it is identity using the defined type, otherwise null</para>
-        /// </summary>
-        /// <param name="connection"></param>
-        /// <param name="entityToInsert"></param>
-        /// <param name="transaction"></param>
-        /// <param name="commandTimeout"></param>
-        /// <returns>The ID (primary key) of the newly inserted record if it is identity using the defined type, otherwise null</returns>
-        public static TKey Insert<TKey, TEntity>(this IDbConnection connection, TEntity entityToInsert, IDbTransaction transaction = null, int? commandTimeout = null)
-        {
-            if (typeof(TEntity).IsInterface) //FallBack to BaseType Generic Method : https://stackoverflow.com/questions/4101784/calling-a-generic-method-with-a-dynamic-type
-            {
-                return (TKey)typeof(SimpleCRUD)
-                    .GetMethods().Where(methodInfo=>methodInfo.Name == nameof(Insert) && methodInfo.GetGenericArguments().Count()==2).Single()
-                    .MakeGenericMethod(new Type[] { typeof(TKey), entityToInsert.GetType() })
-                    .Invoke(null, new object[] { connection,entityToInsert,transaction,commandTimeout });
-            }
-            var idProps = GetIdProperties(entityToInsert).ToList();
-
-            if (!idProps.Any())
-                throw new ArgumentException("Insert<T> only supports an entity with a [Key] or Id property");
-
-            var keyHasPredefinedValue = false;
-            var baseType = typeof(TKey);
-            var underlyingType = Nullable.GetUnderlyingType(baseType);
-            var keytype = underlyingType ?? baseType;
-            if (keytype != typeof(int) && keytype != typeof(uint) && keytype != typeof(long) && keytype != typeof(ulong) && keytype != typeof(short) && keytype != typeof(ushort) && keytype != typeof(Guid) && keytype != typeof(string))
-            {
-                throw new Exception("Invalid return type");
-            }
-
-            var name = GetTableName(entityToInsert);
-            var sb = new StringBuilder();
-            sb.AppendFormat("insert into {0}", name);
-            sb.Append(" (");
-            BuildInsertParameters<TEntity>(sb);
-            sb.Append(") ");
-            sb.Append("values");
-            sb.Append(" (");
-            BuildInsertValues<TEntity>(sb);
-            sb.Append(")");
-
-            if (keytype == typeof(Guid))
-            {
-                var guidvalue = (Guid)idProps.First().GetValue(entityToInsert, null);
-                if (guidvalue == Guid.Empty)
-                {
-                    var newguid = SequentialGuid();
-                    idProps.First().SetValue(entityToInsert, newguid, null);
-                }
-                else
-                {
-                    keyHasPredefinedValue = true;
-                }
-                sb.Append(";select '" + idProps.First().GetValue(entityToInsert, null) + "' as id");
-            }
-
-            if ((keytype == typeof(int) || keytype == typeof(long)) && Convert.ToInt64(idProps.First().GetValue(entityToInsert, null)) == 0)
-            {
-                sb.Append(";" + _getIdentitySql);
-            }
-            else
-            {
-                keyHasPredefinedValue = true;
-            }
-
-            if (Debugger.IsAttached)
-                Trace.WriteLine(String.Format("Insert: {0}", sb));
-
-            var r = connection.Query(sb.ToString(), entityToInsert, transaction, true, commandTimeout);
-
-            if (keytype == typeof(Guid) || keyHasPredefinedValue)
-            {
-                return (TKey)idProps.First().GetValue(entityToInsert, null);
-            }
-            return (TKey)r.First().id;
-        }
-
-        /// <summary>
-        /// <para>Updates a record or records in the database with only the properties of TEntity</para>
-        /// <para>By default updates records in the table matching the class name</para>
-        /// <para>-Table name can be overridden by adding an attribute on your class [Table("YourTableName")]</para>
-        /// <para>Updates records where the Id property and properties with the [Key] attribute match those in the database.</para>
-        /// <para>Properties marked with attribute [Editable(false)] and complex types are ignored</para>
-        /// <para>Supports transaction and command timeout</para>
-        /// <para>Returns number of rows affected</para>
-        /// </summary>
-        /// <param name="connection"></param>
-        /// <param name="entityToUpdate"></param>
-        /// <param name="transaction"></param>
-        /// <param name="commandTimeout"></param>
-        /// <returns>The number of affected records</returns>
-        public static int Update<TEntity>(this IDbConnection connection, TEntity entityToUpdate, IDbTransaction transaction = null, int? commandTimeout = null)
-        {
-            if (typeof(TEntity).IsInterface) //FallBack to BaseType Generic Method: https://stackoverflow.com/questions/4101784/calling-a-generic-method-with-a-dynamic-type
-            {
-                return (int)typeof(SimpleCRUD)
-                    .GetMethods().Where(methodInfo => methodInfo.Name == nameof(Update) && methodInfo.GetGenericArguments().Count() == 1).Single()
-                    .MakeGenericMethod(new Type[] { entityToUpdate.GetType() })
-                    .Invoke(null, new object[] { connection, entityToUpdate, transaction, commandTimeout });
-            }
-            var masterSb = new StringBuilder();
-            StringBuilderCache(masterSb, $"{typeof(TEntity).FullName}_Update", sb =>
-            {
-                var idProps = GetIdProperties(entityToUpdate).ToList();
-
-                if (!idProps.Any())
-                    throw new ArgumentException("Entity must have at least one [Key] or Id property");
-
-                var name = GetTableName(entityToUpdate);
-
-                sb.AppendFormat("update {0}", name);
-
-                sb.AppendFormat(" set ");
-                BuildUpdateSet(entityToUpdate, sb);
-                sb.Append(" where ");
-                BuildWhere<TEntity>(sb, idProps, entityToUpdate);
-
-                if (Debugger.IsAttached)
-                    Trace.WriteLine(String.Format("Update: {0}", sb));
-            });
-            return connection.Execute(masterSb.ToString(), entityToUpdate, transaction, commandTimeout);
-        }
-
-        /// <summary>
-        /// <para>Deletes a record or records in the database that match the object passed in</para>
-        /// <para>-By default deletes records in the table matching the class name</para>
-        /// <para>Table name can be overridden by adding an attribute on your class [Table("YourTableName")]</para>
-        /// <para>Supports transaction and command timeout</para>
-        /// <para>Returns the number of records affected</para>
-        /// </summary>
-        /// <typeparam name="T"></typeparam>
-        /// <param name="connection"></param>
-        /// <param name="entityToDelete"></param>
-        /// <param name="transaction"></param>
-        /// <param name="commandTimeout"></param>
-        /// <returns>The number of records affected</returns>
-        public static int Delete<T>(this IDbConnection connection, T entityToDelete, IDbTransaction transaction = null, int? commandTimeout = null)
-        {
-            var masterSb = new StringBuilder();
-            StringBuilderCache(masterSb, $"{typeof(T).FullName}_Delete", sb =>
-            {
-
-                var idProps = GetIdProperties(entityToDelete).ToList();
-
-                if (!idProps.Any())
-                    throw new ArgumentException("Entity must have at least one [Key] or Id property");
-
-                var name = GetTableName(entityToDelete);
-
-                sb.AppendFormat("delete from {0}", name);
-
-                sb.Append(" where ");
-                BuildWhere<T>(sb, idProps, entityToDelete);
-
-                if (Debugger.IsAttached)
-                    Trace.WriteLine(String.Format("Delete: {0}", sb));
-            });
-            return connection.Execute(masterSb.ToString(), entityToDelete, transaction, commandTimeout);
-        }
-
-        /// <summary>
-        /// <para>Deletes a record or records in the database by ID</para>
-        /// <para>By default deletes records in the table matching the class name</para>
-        /// <para>-Table name can be overridden by adding an attribute on your class [Table("YourTableName")]</para>
-        /// <para>Deletes records where the Id property and properties with the [Key] attribute match those in the database</para>
-        /// <para>The number of records affected</para>
-        /// <para>Supports transaction and command timeout</para>
-        /// </summary>
-        /// <typeparam name="T"></typeparam>
-        /// <param name="connection"></param>
-        /// <param name="id"></param>
-        /// <param name="transaction"></param>
-        /// <param name="commandTimeout"></param>
-        /// <returns>The number of records affected</returns>
-        public static int Delete<T>(this IDbConnection connection, object id, IDbTransaction transaction = null, int? commandTimeout = null)
-        {
-            var currenttype = typeof(T);
-            var idProps = GetIdProperties(currenttype).ToList();
-
-
-            if (!idProps.Any())
-                throw new ArgumentException("Delete<T> only supports an entity with a [Key] or Id property");
-
-            var name = GetTableName(currenttype);
-
-            var sb = new StringBuilder();
-            sb.AppendFormat("Delete from {0} where ", name);
-
-            for (var i = 0; i < idProps.Count; i++)
-            {
-                if (i > 0)
-                    sb.Append(" and ");
-                sb.AppendFormat("{0} = @{1}", GetColumnName(idProps[i]), idProps[i].Name);
-            }
-
-            var dynParms = new DynamicParameters();
-            if (idProps.Count == 1)
-                dynParms.Add("@" + idProps.First().Name, id);
-            else
-            {
-                foreach (var prop in idProps)
-                    dynParms.Add("@" + prop.Name, id.GetType().GetProperty(prop.Name).GetValue(id, null));
-            }
-
-            if (Debugger.IsAttached)
-                Trace.WriteLine(String.Format("Delete<{0}> {1}", currenttype, sb));
-
-            return connection.Execute(sb.ToString(), dynParms, transaction, commandTimeout);
-        }
-
-        /// <summary>
-        /// <para>Deletes a list of records in the database</para>
-        /// <para>By default deletes records in the table matching the class name</para>
-        /// <para>-Table name can be overridden by adding an attribute on your class [Table("YourTableName")]</para>
-        /// <para>Deletes records where that match the where clause</para>
-        /// <para>whereConditions is an anonymous type to filter the results ex: new {Category = 1, SubCategory=2}</para>
-        /// <para>The number of records affected</para>
-        /// <para>Supports transaction and command timeout</para>
-        /// </summary>
-        /// <typeparam name="T"></typeparam>
-        /// <param name="connection"></param>
-        /// <param name="whereConditions"></param>
-        /// <param name="transaction"></param>
-        /// <param name="commandTimeout"></param>
-        /// <returns>The number of records affected</returns>
-        public static int DeleteList<T>(this IDbConnection connection, object whereConditions, IDbTransaction transaction = null, int? commandTimeout = null)
-        {
-            var masterSb = new StringBuilder();
-            StringBuilderCache(masterSb, $"{typeof(T).FullName}_DeleteWhere{whereConditions?.GetType()?.FullName}", sb =>
-            {
-                var currenttype = typeof(T);
-                var name = GetTableName(currenttype);
-
-                var whereprops = GetAllProperties(whereConditions).ToArray();
-                sb.AppendFormat("Delete from {0}", name);
-                if (whereprops.Any())
-                {
-                    sb.Append(" where ");
-                    BuildWhere<T>(sb, whereprops);
-                }
-
-                if (Debugger.IsAttached)
-                    Trace.WriteLine(String.Format("DeleteList<{0}> {1}", currenttype, sb));
-            });
-            return connection.Execute(masterSb.ToString(), whereConditions, transaction, commandTimeout);
-        }
-
-        /// <summary>
-        /// <para>Deletes a list of records in the database</para>
-        /// <para>By default deletes records in the table matching the class name</para>
-        /// <para>-Table name can be overridden by adding an attribute on your class [Table("YourTableName")]</para>
-        /// <para>Deletes records where that match the where clause</para>
-        /// <para>conditions is an SQL where clause ex: "where name='bob'" or "where age>=@Age"</para>
-        /// <para>parameters is an anonymous type to pass in named parameter values: new { Age = 15 }</para>
-        /// <para>Supports transaction and command timeout</para>
-        /// </summary>
-        /// <typeparam name="T"></typeparam>
-        /// <param name="connection"></param>
-        /// <param name="conditions"></param>
-        /// <param name="parameters"></param>
-        /// <param name="transaction"></param>
-        /// <param name="commandTimeout"></param>
-        /// <returns>The number of records affected</returns>
-        public static int DeleteList<T>(this IDbConnection connection, string conditions, object parameters = null, IDbTransaction transaction = null, int? commandTimeout = null)
-        {
-            var masterSb = new StringBuilder();
-            StringBuilderCache(masterSb, $"{typeof(T).FullName}_DeleteWhere{conditions}", sb =>
-            {
-                if (string.IsNullOrEmpty(conditions))
-                    throw new ArgumentException("DeleteList<T> requires a where clause");
-                if (!conditions.ToLower().Contains("where"))
-                    throw new ArgumentException("DeleteList<T> requires a where clause and must contain the WHERE keyword");
-
-                var currenttype = typeof(T);
-                var name = GetTableName(currenttype);
-
-                sb.AppendFormat("Delete from {0}", name);
-                sb.Append(" " + conditions);
-
-                if (Debugger.IsAttached)
-                    Trace.WriteLine(String.Format("DeleteList<{0}> {1}", currenttype, sb));
-            });
-            return connection.Execute(masterSb.ToString(), parameters, transaction, commandTimeout);
-        }
-
-        /// <summary>
-        /// <para>By default queries the table matching the class name</para>
-        /// <para>-Table name can be overridden by adding an attribute on your class [Table("YourTableName")]</para>
-        /// <para>Returns a number of records entity by a single id from table T</para>
-        /// <para>Supports transaction and command timeout</para>
-        /// <para>conditions is an SQL where clause ex: "where name='bob'" or "where age>=@Age" - not required </para>
-        /// <para>parameters is an anonymous type to pass in named parameter values: new { Age = 15 }</para>
-        /// </summary>
-        /// <typeparam name="T"></typeparam>
-        /// <param name="connection"></param>
-        /// <param name="conditions"></param>
-        /// <param name="parameters"></param>
-        /// <param name="transaction"></param>
-        /// <param name="commandTimeout"></param>
-        /// <returns>Returns a count of records.</returns>
-        public static int RecordCount<T>(this IDbConnection connection, string conditions = "", object parameters = null, IDbTransaction transaction = null, int? commandTimeout = null)
-        {
-            var currenttype = typeof(T);
-            var name = GetTableName(currenttype);
-            var sb = new StringBuilder();
-            sb.Append("Select count(1)");
-            sb.AppendFormat(" from {0}", name);
-            sb.Append(" " + conditions);
-
-            if (Debugger.IsAttached)
-                Trace.WriteLine(String.Format("RecordCount<{0}>: {1}", currenttype, sb));
-
-            return connection.ExecuteScalar<int>(sb.ToString(), parameters, transaction, commandTimeout);
-        }
-
-        /// <summary>
-        /// <para>By default queries the table matching the class name</para>
-        /// <para>-Table name can be overridden by adding an attribute on your class [Table("YourTableName")]</para>
-        /// <para>Returns a number of records entity by a single id from table T</para>
-        /// <para>Supports transaction and command timeout</para>
-        /// <para>whereConditions is an anonymous type to filter the results ex: new {Category = 1, SubCategory=2}</para>
-        /// </summary>
-        /// <typeparam name="T"></typeparam>
-        /// <param name="connection"></param>
-        /// <param name="whereConditions"></param>
-        /// <param name="transaction"></param>
-        /// <param name="commandTimeout"></param>
-        /// <returns>Returns a count of records.</returns>
-        public static int RecordCount<T>(this IDbConnection connection, object whereConditions, IDbTransaction transaction = null, int? commandTimeout = null)
-        {
-            var currenttype = typeof(T);
-            var name = GetTableName(currenttype);
-
-            var sb = new StringBuilder();
-            var whereprops = GetAllProperties(whereConditions).ToArray();
-            sb.Append("Select count(1)");
-            sb.AppendFormat(" from {0}", name);
-            if (whereprops.Any())
-            {
-                sb.Append(" where ");
-                BuildWhere<T>(sb, whereprops);
-            }
-
-            if (Debugger.IsAttached)
-                Trace.WriteLine(String.Format("RecordCount<{0}>: {1}", currenttype, sb));
-
-            return connection.ExecuteScalar<int>(sb.ToString(), whereConditions, transaction, commandTimeout);
-        }
-
-        //build update statement based on list on an entity
-        private static void BuildUpdateSet<T>(T entityToUpdate, StringBuilder masterSb)
-        {
-            StringBuilderCache(masterSb, $"{typeof(T).FullName}_BuildUpdateSet", sb =>
-            {
-                var nonIdProps = GetUpdateableProperties(entityToUpdate).ToArray();
-
-                for (var i = 0; i < nonIdProps.Length; i++)
-                {
-                    var property = nonIdProps[i];
-
-                    sb.AppendFormat("{0} = @{1}", GetColumnName(property), property.Name);
-                    if (i < nonIdProps.Length - 1)
-                        sb.AppendFormat(", ");
-                }
-            });
-        }
-
-        //build select clause based on list of properties skipping ones with the IgnoreSelect and NotMapped attribute
-        private static void BuildSelect(StringBuilder masterSb, IEnumerable<PropertyInfo> props)
-        {
-            StringBuilderCache(masterSb, $"{props.CacheKey()}_BuildSelect", sb =>
-            {
-                var propertyInfos = props as IList<PropertyInfo> ?? props.ToList();
-                var addedAny = false;
-                for (var i = 0; i < propertyInfos.Count(); i++)
-                {
-                    var property = propertyInfos.ElementAt(i);
-
-                    if (property.GetCustomAttributes(true).Any(attr => attr.GetType().Name == typeof(IgnoreSelectAttribute).Name || attr.GetType().Name == typeof(NotMappedAttribute).Name)) continue;
-
-                    if (addedAny)
-                        sb.Append(",");
-                    sb.Append(GetColumnName(property));
-                    //if there is a custom column name add an "as customcolumnname" to the item so it maps properly
-                    if (property.GetCustomAttributes(true).SingleOrDefault(attr => attr.GetType().Name == typeof(ColumnAttribute).Name) != null)
-                        sb.Append(" as " + Encapsulate(property.Name));
-                    addedAny = true;
-                }
-            });
-        }
-
-        private static void BuildWhere<TEntity>(StringBuilder sb, IEnumerable<PropertyInfo> idProps, object whereConditions = null)
-        {
-            var propertyInfos = idProps.ToArray();
-            for (var i = 0; i < propertyInfos.Count(); i++)
-            {
-                var useIsNull = false;
-
-                //match up generic properties to source entity properties to allow fetching of the column attribute
-                //the anonymous object used for search doesn't have the custom attributes attached to them so this allows us to build the correct where clause
-                //by converting the model type to the database column name via the column attribute
-                var propertyToUse = propertyInfos.ElementAt(i);
-                var sourceProperties = GetScaffoldableProperties<TEntity>().ToArray();
-                for (var x = 0; x < sourceProperties.Count(); x++)
-                {
-                    if (sourceProperties.ElementAt(x).Name == propertyToUse.Name)
-                    {
-                        if (whereConditions != null && propertyToUse.CanRead && (propertyToUse.GetValue(whereConditions, null) == null || propertyToUse.GetValue(whereConditions, null) == DBNull.Value))
-                        {
-                            useIsNull = true;
-                        }
-                        propertyToUse = sourceProperties.ElementAt(x);
-                        break;
-                    }
-                }
-                sb.AppendFormat(
-                    useIsNull ? "{0} is null" : "{0} = @{1}",
-                    GetColumnName(propertyToUse),
-                    propertyToUse.Name);
-
-                if (i < propertyInfos.Count() - 1)
-                    sb.AppendFormat(" and ");
-            }
-        }
-
-        //build insert values which include all properties in the class that are:
-        //Not named Id
-        //Not marked with the Editable(false) attribute
-        //Not marked with the [Key] attribute (without required attribute)
-        //Not marked with [IgnoreInsert]
-        //Not marked with [NotMapped]
-        private static void BuildInsertValues<T>(StringBuilder masterSb)
-        {
-            StringBuilderCache(masterSb, $"{typeof(T).FullName}_BuildInsertValues", sb =>
-            {
-
-                var props = GetScaffoldableProperties<T>().ToArray();
-                for (var i = 0; i < props.Count(); i++)
-                {
-                    var property = props.ElementAt(i);
-                    if (property.PropertyType != typeof(Guid) && property.PropertyType != typeof(string)
-                          && property.GetCustomAttributes(true).Any(attr => attr.GetType().Name == typeof(KeyAttribute).Name)
-                          && property.GetCustomAttributes(true).All(attr => attr.GetType().Name != typeof(RequiredAttribute).Name))
-                        continue;
-                    if (property.GetCustomAttributes(true).Any(attr =>
-                        attr.GetType().Name == typeof(IgnoreInsertAttribute).Name ||
-                        attr.GetType().Name == typeof(NotMappedAttribute).Name ||
-                        attr.GetType().Name == typeof(ReadOnlyAttribute).Name && IsReadOnly(property))
-                    ) continue;
-
-                    if (property.Name.Equals("Id", StringComparison.OrdinalIgnoreCase) && property.GetCustomAttributes(true).All(attr => attr.GetType().Name != typeof(RequiredAttribute).Name) && property.PropertyType != typeof(Guid)) continue;
-
-                    sb.AppendFormat("@{0}", property.Name);
-                    if (i < props.Count() - 1)
-                        sb.Append(", ");
-                }
-                if (sb.ToString().EndsWith(", "))
-                    sb.Remove(sb.Length - 2, 2);
-            });
-        }
-
-        //build insert parameters which include all properties in the class that are not:
-        //marked with the Editable(false) attribute
-        //marked with the [Key] attribute
-        //marked with [IgnoreInsert]
-        //named Id
-        //marked with [NotMapped]
-        private static void BuildInsertParameters<T>(StringBuilder masterSb)
-        {
-            StringBuilderCache(masterSb, $"{typeof(T).FullName}_BuildInsertParameters", sb =>
-            {
-                var props = GetScaffoldableProperties<T>().ToArray();
-
-                for (var i = 0; i < props.Count(); i++)
-                {
-                    var property = props.ElementAt(i);
-                    if (property.PropertyType != typeof(Guid) && property.PropertyType != typeof(string)
-                          && property.GetCustomAttributes(true).Any(attr => attr.GetType().Name == typeof(KeyAttribute).Name)
-                          && property.GetCustomAttributes(true).All(attr => attr.GetType().Name != typeof(RequiredAttribute).Name))
-                        continue;
-                    if (property.GetCustomAttributes(true).Any(attr =>
-                        attr.GetType().Name == typeof(IgnoreInsertAttribute).Name ||
-                        attr.GetType().Name == typeof(NotMappedAttribute).Name ||
-                        attr.GetType().Name == typeof(ReadOnlyAttribute).Name && IsReadOnly(property))) continue;
-
-                    if (property.Name.Equals("Id", StringComparison.OrdinalIgnoreCase) && property.GetCustomAttributes(true).All(attr => attr.GetType().Name != typeof(RequiredAttribute).Name) && property.PropertyType != typeof(Guid)) continue;
-
-                    sb.Append(GetColumnName(property));
-                    if (i < props.Count() - 1)
-                        sb.Append(", ");
-                }
-                if (sb.ToString().EndsWith(", "))
-                    sb.Remove(sb.Length - 2, 2);
-            });
-        }
-
-        //Get all properties in an entity
-        private static IEnumerable<PropertyInfo> GetAllProperties<T>(T entity) where T : class
-        {
-            if (entity == null) return new PropertyInfo[0];
-            return entity.GetType().GetProperties();
-        }
-
-        //Get all properties that are not decorated with the Editable(false) attribute
-        private static IEnumerable<PropertyInfo> GetScaffoldableProperties<T>()
-        {
-            IEnumerable<PropertyInfo> props = typeof(T).GetProperties();
-
-            props = props.Where(p => p.GetCustomAttributes(true).Any(attr => attr.GetType().Name == typeof(EditableAttribute).Name && !IsEditable(p)) == false);
-
-
-            return props.Where(p => p.PropertyType.IsSimpleType() || IsEditable(p));
-        }
-
-        //Determine if the Attribute has an AllowEdit key and return its boolean state
-        //fake the funk and try to mimic EditableAttribute in System.ComponentModel.DataAnnotations 
-        //This allows use of the DataAnnotations property in the model and have the SimpleCRUD engine just figure it out without a reference
-        private static bool IsEditable(PropertyInfo pi)
-        {
-            var attributes = pi.GetCustomAttributes(false);
-            if (attributes.Length > 0)
-            {
-                dynamic write = attributes.FirstOrDefault(x => x.GetType().Name == typeof(EditableAttribute).Name);
-                if (write != null)
-                {
-                    return write.AllowEdit;
-                }
-            }
-            return false;
-        }
-
-
-        //Determine if the Attribute has an IsReadOnly key and return its boolean state
-        //fake the funk and try to mimic ReadOnlyAttribute in System.ComponentModel 
-        //This allows use of the DataAnnotations property in the model and have the SimpleCRUD engine just figure it out without a reference
-        private static bool IsReadOnly(PropertyInfo pi)
-        {
-            var attributes = pi.GetCustomAttributes(false);
-            if (attributes.Length > 0)
-            {
-                dynamic write = attributes.FirstOrDefault(x => x.GetType().Name == typeof(ReadOnlyAttribute).Name);
-                if (write != null)
-                {
-                    return write.IsReadOnly;
-                }
-            }
-            return false;
-        }
-
-        //Get all properties that are:
-        //Not named Id
-        //Not marked with the Key attribute
-        //Not marked ReadOnly
-        //Not marked IgnoreInsert
-        //Not marked NotMapped
-        private static IEnumerable<PropertyInfo> GetUpdateableProperties<T>(T entity)
-        {
-            var updateableProperties = GetScaffoldableProperties<T>();
-            //remove ones with ID
-            updateableProperties = updateableProperties.Where(p => !p.Name.Equals("Id", StringComparison.OrdinalIgnoreCase));
-            //remove ones with key attribute
-            updateableProperties = updateableProperties.Where(p => p.GetCustomAttributes(true).Any(attr => attr.GetType().Name == typeof(KeyAttribute).Name) == false);
-            //remove ones that are readonly
-            updateableProperties = updateableProperties.Where(p => p.GetCustomAttributes(true).Any(attr => (attr.GetType().Name == typeof(ReadOnlyAttribute).Name) && IsReadOnly(p)) == false);
-            //remove ones with IgnoreUpdate attribute
-            updateableProperties = updateableProperties.Where(p => p.GetCustomAttributes(true).Any(attr => attr.GetType().Name == typeof(IgnoreUpdateAttribute).Name) == false);
-            //remove ones that are not mapped
-            updateableProperties = updateableProperties.Where(p => p.GetCustomAttributes(true).Any(attr => attr.GetType().Name == typeof(NotMappedAttribute).Name) == false);
-
-            return updateableProperties;
-        }
-
-        //Get all properties that are named Id or have the Key attribute
-        //For Inserts and updates we have a whole entity so this method is used
-        private static IEnumerable<PropertyInfo> GetIdProperties(object entity)
-        {
-            var type = entity.GetType();
-            return GetIdProperties(type);
-        }
-
-        //Get all properties that are named Id or have the Key attribute
-        //For Get(id) and Delete(id) we don't have an entity, just the type so this method is used
-        private static IEnumerable<PropertyInfo> GetIdProperties(Type type)
-        {
-            var tp = type.GetProperties().Where(p => p.GetCustomAttributes(true).Any(attr => attr.GetType().Name == typeof(KeyAttribute).Name)).ToList();
-            return tp.Any() ? tp : type.GetProperties().Where(p => p.Name.Equals("Id", StringComparison.OrdinalIgnoreCase));
-        }
-
-        //Gets the table name for this entity
-        //For Inserts and updates we have a whole entity so this method is used
-        //Uses class name by default and overrides if the class has a Table attribute
-        private static string GetTableName(object entity)
-        {
-            var type = entity.GetType();
-            return GetTableName(type);
-        }
-
-        //Gets the table name for this type
-        //For Get(id) and Delete(id) we don't have an entity, just the type so this method is used
-        //Use dynamic type to be able to handle both our Table-attribute and the DataAnnotation
-        //Uses class name by default and overrides if the class has a Table attribute
-        private static string GetTableName(Type type)
-        {
-            string tableName;
-
-            if (TableNames.TryGetValue(type, out tableName))
-                return tableName;
-
-            tableName = _tableNameResolver.ResolveTableName(type);
-
-            TableNames.AddOrUpdate(type, tableName, (t, v) => tableName);
-
-            return tableName;
-        }
-
-        private static string GetColumnName(PropertyInfo propertyInfo)
-        {
-            string columnName, key = string.Format("{0}.{1}", propertyInfo.DeclaringType, propertyInfo.Name);
-
-            if (ColumnNames.TryGetValue(key, out columnName))
-                return columnName;
-
-            columnName = _columnNameResolver.ResolveColumnName(propertyInfo);
-
-            ColumnNames.AddOrUpdate(key, columnName, (t, v) => columnName);
-
-            return columnName;
-        }
-
-        private static string Encapsulate(string databaseword)
-        {
-            return string.Format(_encapsulation, databaseword);
-        }
-        /// <summary>
-        /// Generates a GUID based on the current date/time
-        /// http://stackoverflow.com/questions/1752004/sequential-guid-generator-c-sharp
-        /// </summary>
-        /// <returns></returns>
-        public static Guid SequentialGuid()
-        {
-            var tempGuid = Guid.NewGuid();
-            var bytes = tempGuid.ToByteArray();
-            var time = DateTime.Now;
-            bytes[3] = (byte)time.Year;
-            bytes[2] = (byte)time.Month;
-            bytes[1] = (byte)time.Day;
-            bytes[0] = (byte)time.Hour;
-            bytes[5] = (byte)time.Minute;
-            bytes[4] = (byte)time.Second;
-            return new Guid(bytes);
-        }
-
-        /// <summary>
-        /// Database server dialects
-        /// </summary>
-        public enum Dialect
-        {
-            SQLServer,
-            PostgreSQL,
-            SQLite,
-            MySQL,
-            Oracle,
-<<<<<<< HEAD
-=======
-            DB2
->>>>>>> 3fcd129f
-        }
-
-        public interface ITableNameResolver
-        {
-            string ResolveTableName(Type type);
-        }
-
-        public interface IColumnNameResolver
-        {
-            string ResolveColumnName(PropertyInfo propertyInfo);
-        }
-
-        public class TableNameResolver : ITableNameResolver
-        {
-            public virtual string ResolveTableName(Type type)
-            {
-                string tableName;
-
-                if (GetDialect() == Dialect.DB2.ToString())
-                {
-                    tableName = type.Name;
-                }
-                else
-                {
-                    tableName = Encapsulate(type.Name);
-                }
-
-                var tableattr = type.GetCustomAttributes(true).SingleOrDefault(attr => attr.GetType().Name == typeof(TableAttribute).Name) as dynamic;
-                if (tableattr != null)
-                {
-                    tableName = Encapsulate(tableattr.Name);
-                    try
-                    {
-                        if (!String.IsNullOrEmpty(tableattr.Schema))
-                        {
-                            string schemaName = Encapsulate(tableattr.Schema);
-                            tableName = String.Format("{0}.{1}", schemaName, tableName);
-                        }
-                    }
-                    catch (RuntimeBinderException)
-                    {
-                        //Schema doesn't exist on this attribute.
-                    }
-                }
-
-                return tableName;
-            }
-        }
-
-        public class ColumnNameResolver : IColumnNameResolver
-        {
-            public virtual string ResolveColumnName(PropertyInfo propertyInfo)
-            {
-                string columnName;
-
-                if (GetDialect() == Dialect.DB2.ToString())
-                {
-                    columnName = propertyInfo.Name;
-                }
-                else
-                {
-                    columnName = Encapsulate(propertyInfo.Name);
-                }
-
-                var columnattr = propertyInfo.GetCustomAttributes(true).SingleOrDefault(attr => attr.GetType().Name == typeof(ColumnAttribute).Name) as dynamic;
-                if (columnattr != null)
-                {
-                    columnName = Encapsulate(columnattr.Name);
-                    if (Debugger.IsAttached)
-                        Trace.WriteLine(String.Format("Column name for type overridden from {0} to {1}", propertyInfo.Name, columnName));
-                }
-                return columnName;
-            }
-        }
-    }
-
-    /// <summary>
-    /// Optional Table attribute.
-    /// You can use the System.ComponentModel.DataAnnotations version in its place to specify the table name of a poco
-    /// </summary>
-    [AttributeUsage(AttributeTargets.Class)]
-    public class TableAttribute : Attribute
-    {
-        /// <summary>
-        /// Optional Table attribute.
-        /// </summary>
-        /// <param name="tableName"></param>
-        public TableAttribute(string tableName)
-        {
-            Name = tableName;
-        }
-        /// <summary>
-        /// Name of the table
-        /// </summary>
-        public string Name { get; private set; }
-        /// <summary>
-        /// Name of the schema
-        /// </summary>
-        public string Schema { get; set; }
-    }
-
-    /// <summary>
-    /// Optional Column attribute.
-    /// You can use the System.ComponentModel.DataAnnotations version in its place to specify the table name of a poco
-    /// </summary>
-    [AttributeUsage(AttributeTargets.Property)]
-    public class ColumnAttribute : Attribute
-    {
-        /// <summary>
-        /// Optional Column attribute.
-        /// </summary>
-        /// <param name="columnName"></param>
-        public ColumnAttribute(string columnName)
-        {
-            Name = columnName;
-        }
-        /// <summary>
-        /// Name of the column
-        /// </summary>
-        public string Name { get; private set; }
-    }
-
-    /// <summary>
-    /// Optional Key attribute.
-    /// You can use the System.ComponentModel.DataAnnotations version in its place to specify the Primary Key of a poco
-    /// </summary>
-    [AttributeUsage(AttributeTargets.Property)]
-    public class KeyAttribute : Attribute
-    {
-    }
-
-    /// <summary>
-    /// Optional NotMapped attribute.
-    /// You can use the System.ComponentModel.DataAnnotations version in its place to specify that the property is not mapped
-    /// </summary>
-    [AttributeUsage(AttributeTargets.Property)]
-    public class NotMappedAttribute : Attribute
-    {
-    }
-
-    /// <summary>
-    /// Optional Key attribute.
-    /// You can use the System.ComponentModel.DataAnnotations version in its place to specify a required property of a poco
-    /// </summary>
-    [AttributeUsage(AttributeTargets.Property)]
-    public class RequiredAttribute : Attribute
-    {
-    }
-
-    /// <summary>
-    /// Optional Editable attribute.
-    /// You can use the System.ComponentModel.DataAnnotations version in its place to specify the properties that are editable
-    /// </summary>
-    [AttributeUsage(AttributeTargets.Property)]
-    public class EditableAttribute : Attribute
-    {
-        /// <summary>
-        /// Optional Editable attribute.
-        /// </summary>
-        /// <param name="iseditable"></param>
-        public EditableAttribute(bool iseditable)
-        {
-            AllowEdit = iseditable;
-        }
-        /// <summary>
-        /// Does this property persist to the database?
-        /// </summary>
-        public bool AllowEdit { get; private set; }
-    }
-
-    /// <summary>
-    /// Optional Readonly attribute.
-    /// You can use the System.ComponentModel version in its place to specify the properties that are editable
-    /// </summary>
-    [AttributeUsage(AttributeTargets.Property)]
-    public class ReadOnlyAttribute : Attribute
-    {
-        /// <summary>
-        /// Optional ReadOnly attribute.
-        /// </summary>
-        /// <param name="isReadOnly"></param>
-        public ReadOnlyAttribute(bool isReadOnly)
-        {
-            IsReadOnly = isReadOnly;
-        }
-        /// <summary>
-        /// Does this property persist to the database?
-        /// </summary>
-        public bool IsReadOnly { get; private set; }
-    }
-
-    /// <summary>
-    /// Optional IgnoreSelect attribute.
-    /// Custom for Dapper.SimpleCRUD to exclude a property from Select methods
-    /// </summary>
-    [AttributeUsage(AttributeTargets.Property)]
-    public class IgnoreSelectAttribute : Attribute
-    {
-    }
-
-    /// <summary>
-    /// Optional IgnoreInsert attribute.
-    /// Custom for Dapper.SimpleCRUD to exclude a property from Insert methods
-    /// </summary>
-    [AttributeUsage(AttributeTargets.Property)]
-    public class IgnoreInsertAttribute : Attribute
-    {
-    }
-
-    /// <summary>
-    /// Optional IgnoreUpdate attribute.
-    /// Custom for Dapper.SimpleCRUD to exclude a property from Update methods
-    /// </summary>
-    [AttributeUsage(AttributeTargets.Property)]
-    public class IgnoreUpdateAttribute : Attribute
-    {
-    }
-
-}
-
-internal static class TypeExtension
-{
-    //You can't insert or update complex types. Lets filter them out.
-    public static bool IsSimpleType(this Type type)
-    {
-        var underlyingType = Nullable.GetUnderlyingType(type);
-        type = underlyingType ?? type;
-        var simpleTypes = new List<Type>
-                               {
-                                   typeof(byte),
-                                   typeof(sbyte),
-                                   typeof(short),
-                                   typeof(ushort),
-                                   typeof(int),
-                                   typeof(uint),
-                                   typeof(long),
-                                   typeof(ulong),
-                                   typeof(float),
-                                   typeof(double),
-                                   typeof(decimal),
-                                   typeof(bool),
-                                   typeof(string),
-                                   typeof(char),
-                                   typeof(Guid),
-                                   typeof(DateTime),
-                                   typeof(DateTimeOffset),
-                                   typeof(TimeSpan),
-                                   typeof(byte[])
-                               };
-        return simpleTypes.Contains(type) || type.IsEnum;
-    }
-
-    public static string CacheKey(this IEnumerable<PropertyInfo> props)
-    {
-        return string.Join(",",props.Select(p=> p.DeclaringType.FullName + "." + p.Name).ToArray());
-    }
-}
+﻿using System;
+using System.Collections.Concurrent;
+using System.Collections.Generic;
+using System.Data;
+using System.Diagnostics;
+using System.Linq;
+using System.Reflection;
+using System.Text;
+using Microsoft.CSharp.RuntimeBinder;
+
+namespace Dapper
+{
+    /// <summary>
+    /// Main class for Dapper.SimpleCRUD extensions
+    /// </summary>
+    public static partial class SimpleCRUD
+    {
+
+        static SimpleCRUD()
+        {
+            SetDialect(_dialect);
+        }
+
+        private static Dialect _dialect = Dialect.SQLServer;
+        private static string _encapsulation;
+        private static string _getIdentitySql;
+        private static string _getPagedListSql;
+
+        private static readonly ConcurrentDictionary<Type, string> TableNames = new ConcurrentDictionary<Type, string>();
+        private static readonly ConcurrentDictionary<string, string> ColumnNames = new ConcurrentDictionary<string, string>();
+
+        private static readonly ConcurrentDictionary<string, string> StringBuilderCacheDict = new ConcurrentDictionary<string, string>();
+        private static bool StringBuilderCacheEnabled = true;
+
+        private static ITableNameResolver _tableNameResolver = new TableNameResolver();
+        private static IColumnNameResolver _columnNameResolver = new ColumnNameResolver();
+
+        /// <summary>
+        /// Append a Cached version of a strinbBuilderAction result based on a cacheKey
+        /// </summary>
+        /// <param name="sb"></param>
+        /// <param name="cacheKey"></param>
+        /// <param name="stringBuilderAction"></param>
+        private static void StringBuilderCache(StringBuilder sb, string cacheKey, Action<StringBuilder> stringBuilderAction)
+        {
+            if (StringBuilderCacheEnabled && StringBuilderCacheDict.TryGetValue(cacheKey, out string value))
+            {
+                sb.Append(value);
+                return;
+            }
+
+            StringBuilder newSb = new StringBuilder();
+            stringBuilderAction(newSb);
+            value = newSb.ToString();
+            StringBuilderCacheDict.AddOrUpdate(cacheKey, value, (t, v) => value);
+            sb.Append(value);
+        }
+        
+        /// <summary>
+        /// Returns the current dialect name
+        /// </summary>
+        /// <returns></returns>
+        public static string GetDialect()
+        {
+            return _dialect.ToString();
+        }
+
+        /// <summary>
+        /// Sets the database dialect 
+        /// </summary>
+        /// <param name="dialect"></param>
+        public static void SetDialect(Dialect dialect)
+        {
+            switch (dialect)
+            {
+                case Dialect.PostgreSQL:
+                    _dialect = Dialect.PostgreSQL;
+                    _encapsulation = "\"{0}\"";
+                    _getIdentitySql = string.Format("SELECT LASTVAL() AS id");
+                    _getPagedListSql = "Select {SelectColumns} from {TableName} {WhereClause} Order By {OrderBy} LIMIT {RowsPerPage} OFFSET (({PageNumber}-1) * {RowsPerPage})";
+                    break;
+                case Dialect.SQLite:
+                    _dialect = Dialect.SQLite;
+                    _encapsulation = "\"{0}\"";
+                    _getIdentitySql = string.Format("SELECT LAST_INSERT_ROWID() AS id");
+                    _getPagedListSql = "Select {SelectColumns} from {TableName} {WhereClause} Order By {OrderBy} LIMIT {RowsPerPage} OFFSET (({PageNumber}-1) * {RowsPerPage})";
+                    break;
+                case Dialect.MySQL:
+                    _dialect = Dialect.MySQL;
+                    _encapsulation = "`{0}`";
+                    _getIdentitySql = string.Format("SELECT LAST_INSERT_ID() AS id");
+                    _getPagedListSql = "Select {SelectColumns} from {TableName} {WhereClause} Order By {OrderBy} LIMIT {Offset},{RowsPerPage}";
+                    break;
+                case Dialect.Oracle:
+                    _dialect = Dialect.Oracle;
+                    _encapsulation = "\"{0}\"";
+                    _getIdentitySql = "";
+                    _getPagedListSql = "SELECT * FROM (SELECT ROWNUM PagedNUMBER, u.* FROM(SELECT {SelectColumns} from {TableName} {WhereClause} Order By {OrderBy}) u) WHERE PagedNUMBER BETWEEN (({PageNumber}-1) * {RowsPerPage} + 1) AND ({PageNumber} * {RowsPerPage})";
+                    break;
+                case Dialect.DB2:
+                    _dialect = Dialect.DB2;
+                    _encapsulation = "\"{0}\"";
+                    _getIdentitySql = string.Format("SELECT CAST(IDENTITY_VAL_LOCAL() AS DEC(31,0)) AS \"id\" FROM SYSIBM.SYSDUMMY1");
+                    _getPagedListSql = "Select * from (Select {SelectColumns}, row_number() over(order by {OrderBy}) as PagedNumber from {TableName} {WhereClause} Order By {OrderBy}) as t where t.PagedNumber between (({PageNumber}-1) * {RowsPerPage} + 1) AND ({PageNumber} * {RowsPerPage})";
+                    break;
+                default:
+                    _dialect = Dialect.SQLServer;
+                    _encapsulation = "[{0}]";
+                    _getIdentitySql = string.Format("SELECT CAST(SCOPE_IDENTITY()  AS BIGINT) AS [id]");
+                    _getPagedListSql = "SELECT * FROM (SELECT ROW_NUMBER() OVER(ORDER BY {OrderBy}) AS PagedNumber, {SelectColumns} FROM {TableName} {WhereClause}) AS u WHERE PagedNumber BETWEEN (({PageNumber}-1) * {RowsPerPage} + 1) AND ({PageNumber} * {RowsPerPage})";
+                    break;
+            }
+        }
+
+        /// <summary>
+        /// Sets the table name resolver
+        /// </summary>
+        /// <param name="resolver">The resolver to use when requesting the format of a table name</param>
+        public static void SetTableNameResolver(ITableNameResolver resolver)
+        {
+            _tableNameResolver = resolver;
+        }
+
+        /// <summary>
+        /// Sets the column name resolver
+        /// </summary>
+        /// <param name="resolver">The resolver to use when requesting the format of a column name</param>
+        public static void SetColumnNameResolver(IColumnNameResolver resolver)
+        {
+            _columnNameResolver = resolver;
+        }
+
+        /// <summary>
+        /// <para>By default queries the table matching the class name</para>
+        /// <para>-Table name can be overridden by adding an attribute on your class [Table("YourTableName")]</para>
+        /// <para>By default filters on the Id column</para>
+        /// <para>-Id column name can be overridden by adding an attribute on your primary key property [Key]</para>
+        /// <para>Supports transaction and command timeout</para>
+        /// <para>Returns a single entity by a single id from table T</para>
+        /// </summary>
+        /// <typeparam name="T"></typeparam>
+        /// <param name="connection"></param>
+        /// <param name="id"></param>
+        /// <param name="transaction"></param>
+        /// <param name="commandTimeout"></param>
+        /// <returns>Returns a single entity by a single id from table T.</returns>
+        public static T Get<T>(this IDbConnection connection, object id, IDbTransaction transaction = null, int? commandTimeout = null)
+        {
+            var currenttype = typeof(T);
+            var idProps = GetIdProperties(currenttype).ToList();
+
+            if (!idProps.Any())
+                throw new ArgumentException("Get<T> only supports an entity with a [Key] or Id property");
+
+            var name = GetTableName(currenttype);
+            var sb = new StringBuilder();
+            sb.Append("Select ");
+            //create a new empty instance of the type to get the base properties
+            BuildSelect(sb, GetScaffoldableProperties<T>().ToArray());
+            sb.AppendFormat(" from {0} where ", name);
+
+            for (var i = 0; i < idProps.Count; i++)
+            {
+                if (i > 0)
+                    sb.Append(" and ");
+                sb.AppendFormat("{0} = @{1}", GetColumnName(idProps[i]), idProps[i].Name);
+            }
+
+            var dynParms = new DynamicParameters();
+            if (idProps.Count == 1)
+                dynParms.Add("@" + idProps.First().Name, id);
+            else
+            {
+                foreach (var prop in idProps)
+                    dynParms.Add("@" + prop.Name, id.GetType().GetProperty(prop.Name).GetValue(id, null));
+            }
+
+            if (Debugger.IsAttached)
+                Trace.WriteLine(String.Format("Get<{0}>: {1} with Id: {2}", currenttype, sb, id));
+
+            return connection.Query<T>(sb.ToString(), dynParms, transaction, true, commandTimeout).FirstOrDefault();
+        }
+
+        /// <summary>
+        /// <para>By default queries the table matching the class name</para>
+        /// <para>-Table name can be overridden by adding an attribute on your class [Table("YourTableName")]</para>
+        /// <para>whereConditions is an anonymous type to filter the results ex: new {Category = 1, SubCategory=2}</para>
+        /// <para>Supports transaction and command timeout</para>
+        /// <para>Returns a list of entities that match where conditions</para>
+        /// </summary>
+        /// <typeparam name="T"></typeparam>
+        /// <param name="connection"></param>
+        /// <param name="whereConditions"></param>
+        /// <param name="transaction"></param>
+        /// <param name="commandTimeout"></param>
+        /// <returns>Gets a list of entities with optional exact match where conditions</returns>
+        public static IEnumerable<T> GetList<T>(this IDbConnection connection, object whereConditions, IDbTransaction transaction = null, int? commandTimeout = null)
+        {
+            var currenttype = typeof(T);
+            var name = GetTableName(currenttype);
+
+            var sb = new StringBuilder();
+            var whereprops = GetAllProperties(whereConditions).ToArray();
+            sb.Append("Select ");
+            //create a new empty instance of the type to get the base properties
+            BuildSelect(sb, GetScaffoldableProperties<T>().ToArray());
+            sb.AppendFormat(" from {0}", name);
+
+            if (whereprops.Any())
+            {
+                sb.Append(" where ");
+                BuildWhere<T>(sb, whereprops, whereConditions);
+            }
+
+            if (Debugger.IsAttached)
+                Trace.WriteLine(String.Format("GetList<{0}>: {1}", currenttype, sb));
+
+            return connection.Query<T>(sb.ToString(), whereConditions, transaction, true, commandTimeout);
+        }
+
+        /// <summary>
+        /// <para>By default queries the table matching the class name</para>
+        /// <para>-Table name can be overridden by adding an attribute on your class [Table("YourTableName")]</para>
+        /// <para>conditions is an SQL where clause and/or order by clause ex: "where name='bob'" or "where age>=@Age"</para>
+        /// <para>parameters is an anonymous type to pass in named parameter values: new { Age = 15 }</para>
+        /// <para>Supports transaction and command timeout</para>
+        /// <para>Returns a list of entities that match where conditions</para>
+        /// </summary>
+        /// <typeparam name="T"></typeparam>
+        /// <param name="connection"></param>
+        /// <param name="conditions"></param>
+        /// <param name="parameters"></param>
+        /// <param name="transaction"></param>
+        /// <param name="commandTimeout"></param>
+        /// <returns>Gets a list of entities with optional SQL where conditions</returns>
+        public static IEnumerable<T> GetList<T>(this IDbConnection connection, string conditions, object parameters = null, IDbTransaction transaction = null, int? commandTimeout = null)
+        {
+            var currenttype = typeof(T);
+            var name = GetTableName(currenttype);
+
+            var sb = new StringBuilder();
+            sb.Append("Select ");
+            //create a new empty instance of the type to get the base properties
+            BuildSelect(sb, GetScaffoldableProperties<T>().ToArray());
+            sb.AppendFormat(" from {0}", name);
+
+            sb.Append(" " + conditions);
+
+            if (Debugger.IsAttached)
+                Trace.WriteLine(String.Format("GetList<{0}>: {1}", currenttype, sb));
+
+            return connection.Query<T>(sb.ToString(), parameters, transaction, true, commandTimeout);
+        }
+
+        /// <summary>
+        /// <para>By default queries the table matching the class name</para>
+        /// <para>-Table name can be overridden by adding an attribute on your class [Table("YourTableName")]</para>
+        /// <para>Returns a list of all entities</para>
+        /// </summary>
+        /// <typeparam name="T"></typeparam>
+        /// <param name="connection"></param>
+        /// <returns>Gets a list of all entities</returns>
+        public static IEnumerable<T> GetList<T>(this IDbConnection connection)
+        {
+            return connection.GetList<T>(new { });
+        }
+
+        /// <summary>
+        /// <para>By default queries the table matching the class name</para>
+        /// <para>-Table name can be overridden by adding an attribute on your class [Table("YourTableName")]</para>
+        /// <para>conditions is an SQL where clause ex: "where name='bob'" or "where age>=@Age" - not required </para>
+        /// <para>orderby is a column or list of columns to order by ex: "lastname, age desc" - not required - default is by primary key</para>
+        /// <para>parameters is an anonymous type to pass in named parameter values: new { Age = 15 }</para>
+        /// <para>Supports transaction and command timeout</para>
+        /// <para>Returns a list of entities that match where conditions</para>
+        /// </summary>
+        /// <typeparam name="T"></typeparam>
+        /// <param name="connection"></param>
+        /// <param name="pageNumber"></param>
+        /// <param name="rowsPerPage"></param>
+        /// <param name="conditions"></param>
+        /// <param name="orderby"></param>
+        /// <param name="parameters"></param>
+        /// <param name="transaction"></param>
+        /// <param name="commandTimeout"></param>
+        /// <returns>Gets a paged list of entities with optional exact match where conditions</returns>
+        public static IEnumerable<T> GetListPaged<T>(this IDbConnection connection, int pageNumber, int rowsPerPage, string conditions, string orderby, object parameters = null, IDbTransaction transaction = null, int? commandTimeout = null)
+        {
+            if (string.IsNullOrEmpty(_getPagedListSql))
+                throw new Exception("GetListPage is not supported with the current SQL Dialect");
+
+            if (pageNumber < 1)
+                throw new Exception("Page must be greater than 0");
+
+            var currenttype = typeof(T);
+            var idProps = GetIdProperties(currenttype).ToList();
+            if (!idProps.Any())
+                throw new ArgumentException("Entity must have at least one [Key] property");
+
+            var name = GetTableName(currenttype);
+            var sb = new StringBuilder();
+            var query = _getPagedListSql;
+            if (string.IsNullOrEmpty(orderby))
+            {
+                orderby = GetColumnName(idProps.First());
+            }
+
+            //create a new empty instance of the type to get the base properties
+            BuildSelect(sb, GetScaffoldableProperties<T>().ToArray());
+            query = query.Replace("{SelectColumns}", sb.ToString());
+            query = query.Replace("{TableName}", name);
+            query = query.Replace("{PageNumber}", pageNumber.ToString());
+            query = query.Replace("{RowsPerPage}", rowsPerPage.ToString());
+            query = query.Replace("{OrderBy}", orderby);
+            query = query.Replace("{WhereClause}", conditions);
+            query = query.Replace("{Offset}", ((pageNumber - 1) * rowsPerPage).ToString());
+
+            if (Debugger.IsAttached)
+                Trace.WriteLine(String.Format("GetListPaged<{0}>: {1}", currenttype, query));
+
+            return connection.Query<T>(query, parameters, transaction, true, commandTimeout);
+        }
+
+        /// <summary>
+        /// <para>Inserts a row into the database</para>
+        /// <para>By default inserts into the table matching the class name</para>
+        /// <para>-Table name can be overridden by adding an attribute on your class [Table("YourTableName")]</para>
+        /// <para>Insert filters out Id column and any columns with the [Key] attribute</para>
+        /// <para>Properties marked with attribute [Editable(false)] and complex types are ignored</para>
+        /// <para>Supports transaction and command timeout</para>
+        /// <para>Returns the ID (primary key) of the newly inserted record if it is identity using the int? type, otherwise null</para>
+        /// </summary>
+        /// <param name="connection"></param>
+        /// <param name="entityToInsert"></param>
+        /// <param name="transaction"></param>
+        /// <param name="commandTimeout"></param>
+        /// <returns>The ID (primary key) of the newly inserted record if it is identity using the int? type, otherwise null</returns>
+        public static int? Insert<TEntity>(this IDbConnection connection, TEntity entityToInsert, IDbTransaction transaction = null, int? commandTimeout = null)
+        {
+            return Insert<int?, TEntity>(connection, entityToInsert, transaction, commandTimeout);
+        }
+
+        /// <summary>
+        /// <para>Inserts a row into the database, using ONLY the properties defined by TEntity</para>
+        /// <para>By default inserts into the table matching the class name</para>
+        /// <para>-Table name can be overridden by adding an attribute on your class [Table("YourTableName")]</para>
+        /// <para>Insert filters out Id column and any columns with the [Key] attribute</para>
+        /// <para>Properties marked with attribute [Editable(false)] and complex types are ignored</para>
+        /// <para>Supports transaction and command timeout</para>
+        /// <para>Returns the ID (primary key) of the newly inserted record if it is identity using the defined type, otherwise null</para>
+        /// </summary>
+        /// <param name="connection"></param>
+        /// <param name="entityToInsert"></param>
+        /// <param name="transaction"></param>
+        /// <param name="commandTimeout"></param>
+        /// <returns>The ID (primary key) of the newly inserted record if it is identity using the defined type, otherwise null</returns>
+        public static TKey Insert<TKey, TEntity>(this IDbConnection connection, TEntity entityToInsert, IDbTransaction transaction = null, int? commandTimeout = null)
+        {
+            if (typeof(TEntity).IsInterface) //FallBack to BaseType Generic Method : https://stackoverflow.com/questions/4101784/calling-a-generic-method-with-a-dynamic-type
+            {
+                return (TKey)typeof(SimpleCRUD)
+                    .GetMethods().Where(methodInfo=>methodInfo.Name == nameof(Insert) && methodInfo.GetGenericArguments().Count()==2).Single()
+                    .MakeGenericMethod(new Type[] { typeof(TKey), entityToInsert.GetType() })
+                    .Invoke(null, new object[] { connection,entityToInsert,transaction,commandTimeout });
+            }
+            var idProps = GetIdProperties(entityToInsert).ToList();
+
+            if (!idProps.Any())
+                throw new ArgumentException("Insert<T> only supports an entity with a [Key] or Id property");
+
+            var keyHasPredefinedValue = false;
+            var baseType = typeof(TKey);
+            var underlyingType = Nullable.GetUnderlyingType(baseType);
+            var keytype = underlyingType ?? baseType;
+            if (keytype != typeof(int) && keytype != typeof(uint) && keytype != typeof(long) && keytype != typeof(ulong) && keytype != typeof(short) && keytype != typeof(ushort) && keytype != typeof(Guid) && keytype != typeof(string))
+            {
+                throw new Exception("Invalid return type");
+            }
+
+            var name = GetTableName(entityToInsert);
+            var sb = new StringBuilder();
+            sb.AppendFormat("insert into {0}", name);
+            sb.Append(" (");
+            BuildInsertParameters<TEntity>(sb);
+            sb.Append(") ");
+            sb.Append("values");
+            sb.Append(" (");
+            BuildInsertValues<TEntity>(sb);
+            sb.Append(")");
+
+            if (keytype == typeof(Guid))
+            {
+                var guidvalue = (Guid)idProps.First().GetValue(entityToInsert, null);
+                if (guidvalue == Guid.Empty)
+                {
+                    var newguid = SequentialGuid();
+                    idProps.First().SetValue(entityToInsert, newguid, null);
+                }
+                else
+                {
+                    keyHasPredefinedValue = true;
+                }
+                sb.Append(";select '" + idProps.First().GetValue(entityToInsert, null) + "' as id");
+            }
+
+            if ((keytype == typeof(int) || keytype == typeof(long)) && Convert.ToInt64(idProps.First().GetValue(entityToInsert, null)) == 0)
+            {
+                sb.Append(";" + _getIdentitySql);
+            }
+            else
+            {
+                keyHasPredefinedValue = true;
+            }
+
+            if (Debugger.IsAttached)
+                Trace.WriteLine(String.Format("Insert: {0}", sb));
+
+            var r = connection.Query(sb.ToString(), entityToInsert, transaction, true, commandTimeout);
+
+            if (keytype == typeof(Guid) || keyHasPredefinedValue)
+            {
+                return (TKey)idProps.First().GetValue(entityToInsert, null);
+            }
+            return (TKey)r.First().id;
+        }
+
+        /// <summary>
+        /// <para>Updates a record or records in the database with only the properties of TEntity</para>
+        /// <para>By default updates records in the table matching the class name</para>
+        /// <para>-Table name can be overridden by adding an attribute on your class [Table("YourTableName")]</para>
+        /// <para>Updates records where the Id property and properties with the [Key] attribute match those in the database.</para>
+        /// <para>Properties marked with attribute [Editable(false)] and complex types are ignored</para>
+        /// <para>Supports transaction and command timeout</para>
+        /// <para>Returns number of rows affected</para>
+        /// </summary>
+        /// <param name="connection"></param>
+        /// <param name="entityToUpdate"></param>
+        /// <param name="transaction"></param>
+        /// <param name="commandTimeout"></param>
+        /// <returns>The number of affected records</returns>
+        public static int Update<TEntity>(this IDbConnection connection, TEntity entityToUpdate, IDbTransaction transaction = null, int? commandTimeout = null)
+        {
+            if (typeof(TEntity).IsInterface) //FallBack to BaseType Generic Method: https://stackoverflow.com/questions/4101784/calling-a-generic-method-with-a-dynamic-type
+            {
+                return (int)typeof(SimpleCRUD)
+                    .GetMethods().Where(methodInfo => methodInfo.Name == nameof(Update) && methodInfo.GetGenericArguments().Count() == 1).Single()
+                    .MakeGenericMethod(new Type[] { entityToUpdate.GetType() })
+                    .Invoke(null, new object[] { connection, entityToUpdate, transaction, commandTimeout });
+            }
+            var masterSb = new StringBuilder();
+            StringBuilderCache(masterSb, $"{typeof(TEntity).FullName}_Update", sb =>
+            {
+                var idProps = GetIdProperties(entityToUpdate).ToList();
+
+                if (!idProps.Any())
+                    throw new ArgumentException("Entity must have at least one [Key] or Id property");
+
+                var name = GetTableName(entityToUpdate);
+
+                sb.AppendFormat("update {0}", name);
+
+                sb.AppendFormat(" set ");
+                BuildUpdateSet(entityToUpdate, sb);
+                sb.Append(" where ");
+                BuildWhere<TEntity>(sb, idProps, entityToUpdate);
+
+                if (Debugger.IsAttached)
+                    Trace.WriteLine(String.Format("Update: {0}", sb));
+            });
+            return connection.Execute(masterSb.ToString(), entityToUpdate, transaction, commandTimeout);
+        }
+
+        /// <summary>
+        /// <para>Deletes a record or records in the database that match the object passed in</para>
+        /// <para>-By default deletes records in the table matching the class name</para>
+        /// <para>Table name can be overridden by adding an attribute on your class [Table("YourTableName")]</para>
+        /// <para>Supports transaction and command timeout</para>
+        /// <para>Returns the number of records affected</para>
+        /// </summary>
+        /// <typeparam name="T"></typeparam>
+        /// <param name="connection"></param>
+        /// <param name="entityToDelete"></param>
+        /// <param name="transaction"></param>
+        /// <param name="commandTimeout"></param>
+        /// <returns>The number of records affected</returns>
+        public static int Delete<T>(this IDbConnection connection, T entityToDelete, IDbTransaction transaction = null, int? commandTimeout = null)
+        {
+            var masterSb = new StringBuilder();
+            StringBuilderCache(masterSb, $"{typeof(T).FullName}_Delete", sb =>
+            {
+
+                var idProps = GetIdProperties(entityToDelete).ToList();
+
+                if (!idProps.Any())
+                    throw new ArgumentException("Entity must have at least one [Key] or Id property");
+
+                var name = GetTableName(entityToDelete);
+
+                sb.AppendFormat("delete from {0}", name);
+
+                sb.Append(" where ");
+                BuildWhere<T>(sb, idProps, entityToDelete);
+
+                if (Debugger.IsAttached)
+                    Trace.WriteLine(String.Format("Delete: {0}", sb));
+            });
+            return connection.Execute(masterSb.ToString(), entityToDelete, transaction, commandTimeout);
+        }
+
+        /// <summary>
+        /// <para>Deletes a record or records in the database by ID</para>
+        /// <para>By default deletes records in the table matching the class name</para>
+        /// <para>-Table name can be overridden by adding an attribute on your class [Table("YourTableName")]</para>
+        /// <para>Deletes records where the Id property and properties with the [Key] attribute match those in the database</para>
+        /// <para>The number of records affected</para>
+        /// <para>Supports transaction and command timeout</para>
+        /// </summary>
+        /// <typeparam name="T"></typeparam>
+        /// <param name="connection"></param>
+        /// <param name="id"></param>
+        /// <param name="transaction"></param>
+        /// <param name="commandTimeout"></param>
+        /// <returns>The number of records affected</returns>
+        public static int Delete<T>(this IDbConnection connection, object id, IDbTransaction transaction = null, int? commandTimeout = null)
+        {
+            var currenttype = typeof(T);
+            var idProps = GetIdProperties(currenttype).ToList();
+
+
+            if (!idProps.Any())
+                throw new ArgumentException("Delete<T> only supports an entity with a [Key] or Id property");
+
+            var name = GetTableName(currenttype);
+
+            var sb = new StringBuilder();
+            sb.AppendFormat("Delete from {0} where ", name);
+
+            for (var i = 0; i < idProps.Count; i++)
+            {
+                if (i > 0)
+                    sb.Append(" and ");
+                sb.AppendFormat("{0} = @{1}", GetColumnName(idProps[i]), idProps[i].Name);
+            }
+
+            var dynParms = new DynamicParameters();
+            if (idProps.Count == 1)
+                dynParms.Add("@" + idProps.First().Name, id);
+            else
+            {
+                foreach (var prop in idProps)
+                    dynParms.Add("@" + prop.Name, id.GetType().GetProperty(prop.Name).GetValue(id, null));
+            }
+
+            if (Debugger.IsAttached)
+                Trace.WriteLine(String.Format("Delete<{0}> {1}", currenttype, sb));
+
+            return connection.Execute(sb.ToString(), dynParms, transaction, commandTimeout);
+        }
+
+        /// <summary>
+        /// <para>Deletes a list of records in the database</para>
+        /// <para>By default deletes records in the table matching the class name</para>
+        /// <para>-Table name can be overridden by adding an attribute on your class [Table("YourTableName")]</para>
+        /// <para>Deletes records where that match the where clause</para>
+        /// <para>whereConditions is an anonymous type to filter the results ex: new {Category = 1, SubCategory=2}</para>
+        /// <para>The number of records affected</para>
+        /// <para>Supports transaction and command timeout</para>
+        /// </summary>
+        /// <typeparam name="T"></typeparam>
+        /// <param name="connection"></param>
+        /// <param name="whereConditions"></param>
+        /// <param name="transaction"></param>
+        /// <param name="commandTimeout"></param>
+        /// <returns>The number of records affected</returns>
+        public static int DeleteList<T>(this IDbConnection connection, object whereConditions, IDbTransaction transaction = null, int? commandTimeout = null)
+        {
+            var masterSb = new StringBuilder();
+            StringBuilderCache(masterSb, $"{typeof(T).FullName}_DeleteWhere{whereConditions?.GetType()?.FullName}", sb =>
+            {
+                var currenttype = typeof(T);
+                var name = GetTableName(currenttype);
+
+                var whereprops = GetAllProperties(whereConditions).ToArray();
+                sb.AppendFormat("Delete from {0}", name);
+                if (whereprops.Any())
+                {
+                    sb.Append(" where ");
+                    BuildWhere<T>(sb, whereprops);
+                }
+
+                if (Debugger.IsAttached)
+                    Trace.WriteLine(String.Format("DeleteList<{0}> {1}", currenttype, sb));
+            });
+            return connection.Execute(masterSb.ToString(), whereConditions, transaction, commandTimeout);
+        }
+
+        /// <summary>
+        /// <para>Deletes a list of records in the database</para>
+        /// <para>By default deletes records in the table matching the class name</para>
+        /// <para>-Table name can be overridden by adding an attribute on your class [Table("YourTableName")]</para>
+        /// <para>Deletes records where that match the where clause</para>
+        /// <para>conditions is an SQL where clause ex: "where name='bob'" or "where age>=@Age"</para>
+        /// <para>parameters is an anonymous type to pass in named parameter values: new { Age = 15 }</para>
+        /// <para>Supports transaction and command timeout</para>
+        /// </summary>
+        /// <typeparam name="T"></typeparam>
+        /// <param name="connection"></param>
+        /// <param name="conditions"></param>
+        /// <param name="parameters"></param>
+        /// <param name="transaction"></param>
+        /// <param name="commandTimeout"></param>
+        /// <returns>The number of records affected</returns>
+        public static int DeleteList<T>(this IDbConnection connection, string conditions, object parameters = null, IDbTransaction transaction = null, int? commandTimeout = null)
+        {
+            var masterSb = new StringBuilder();
+            StringBuilderCache(masterSb, $"{typeof(T).FullName}_DeleteWhere{conditions}", sb =>
+            {
+                if (string.IsNullOrEmpty(conditions))
+                    throw new ArgumentException("DeleteList<T> requires a where clause");
+                if (!conditions.ToLower().Contains("where"))
+                    throw new ArgumentException("DeleteList<T> requires a where clause and must contain the WHERE keyword");
+
+                var currenttype = typeof(T);
+                var name = GetTableName(currenttype);
+
+                sb.AppendFormat("Delete from {0}", name);
+                sb.Append(" " + conditions);
+
+                if (Debugger.IsAttached)
+                    Trace.WriteLine(String.Format("DeleteList<{0}> {1}", currenttype, sb));
+            });
+            return connection.Execute(masterSb.ToString(), parameters, transaction, commandTimeout);
+        }
+
+        /// <summary>
+        /// <para>By default queries the table matching the class name</para>
+        /// <para>-Table name can be overridden by adding an attribute on your class [Table("YourTableName")]</para>
+        /// <para>Returns a number of records entity by a single id from table T</para>
+        /// <para>Supports transaction and command timeout</para>
+        /// <para>conditions is an SQL where clause ex: "where name='bob'" or "where age>=@Age" - not required </para>
+        /// <para>parameters is an anonymous type to pass in named parameter values: new { Age = 15 }</para>
+        /// </summary>
+        /// <typeparam name="T"></typeparam>
+        /// <param name="connection"></param>
+        /// <param name="conditions"></param>
+        /// <param name="parameters"></param>
+        /// <param name="transaction"></param>
+        /// <param name="commandTimeout"></param>
+        /// <returns>Returns a count of records.</returns>
+        public static int RecordCount<T>(this IDbConnection connection, string conditions = "", object parameters = null, IDbTransaction transaction = null, int? commandTimeout = null)
+        {
+            var currenttype = typeof(T);
+            var name = GetTableName(currenttype);
+            var sb = new StringBuilder();
+            sb.Append("Select count(1)");
+            sb.AppendFormat(" from {0}", name);
+            sb.Append(" " + conditions);
+
+            if (Debugger.IsAttached)
+                Trace.WriteLine(String.Format("RecordCount<{0}>: {1}", currenttype, sb));
+
+            return connection.ExecuteScalar<int>(sb.ToString(), parameters, transaction, commandTimeout);
+        }
+
+        /// <summary>
+        /// <para>By default queries the table matching the class name</para>
+        /// <para>-Table name can be overridden by adding an attribute on your class [Table("YourTableName")]</para>
+        /// <para>Returns a number of records entity by a single id from table T</para>
+        /// <para>Supports transaction and command timeout</para>
+        /// <para>whereConditions is an anonymous type to filter the results ex: new {Category = 1, SubCategory=2}</para>
+        /// </summary>
+        /// <typeparam name="T"></typeparam>
+        /// <param name="connection"></param>
+        /// <param name="whereConditions"></param>
+        /// <param name="transaction"></param>
+        /// <param name="commandTimeout"></param>
+        /// <returns>Returns a count of records.</returns>
+        public static int RecordCount<T>(this IDbConnection connection, object whereConditions, IDbTransaction transaction = null, int? commandTimeout = null)
+        {
+            var currenttype = typeof(T);
+            var name = GetTableName(currenttype);
+
+            var sb = new StringBuilder();
+            var whereprops = GetAllProperties(whereConditions).ToArray();
+            sb.Append("Select count(1)");
+            sb.AppendFormat(" from {0}", name);
+            if (whereprops.Any())
+            {
+                sb.Append(" where ");
+                BuildWhere<T>(sb, whereprops);
+            }
+
+            if (Debugger.IsAttached)
+                Trace.WriteLine(String.Format("RecordCount<{0}>: {1}", currenttype, sb));
+
+            return connection.ExecuteScalar<int>(sb.ToString(), whereConditions, transaction, commandTimeout);
+        }
+
+        //build update statement based on list on an entity
+        private static void BuildUpdateSet<T>(T entityToUpdate, StringBuilder masterSb)
+        {
+            StringBuilderCache(masterSb, $"{typeof(T).FullName}_BuildUpdateSet", sb =>
+            {
+                var nonIdProps = GetUpdateableProperties(entityToUpdate).ToArray();
+
+                for (var i = 0; i < nonIdProps.Length; i++)
+                {
+                    var property = nonIdProps[i];
+
+                    sb.AppendFormat("{0} = @{1}", GetColumnName(property), property.Name);
+                    if (i < nonIdProps.Length - 1)
+                        sb.AppendFormat(", ");
+                }
+            });
+        }
+
+        //build select clause based on list of properties skipping ones with the IgnoreSelect and NotMapped attribute
+        private static void BuildSelect(StringBuilder masterSb, IEnumerable<PropertyInfo> props)
+        {
+            StringBuilderCache(masterSb, $"{props.CacheKey()}_BuildSelect", sb =>
+            {
+                var propertyInfos = props as IList<PropertyInfo> ?? props.ToList();
+                var addedAny = false;
+                for (var i = 0; i < propertyInfos.Count(); i++)
+                {
+                    var property = propertyInfos.ElementAt(i);
+
+                    if (property.GetCustomAttributes(true).Any(attr => attr.GetType().Name == typeof(IgnoreSelectAttribute).Name || attr.GetType().Name == typeof(NotMappedAttribute).Name)) continue;
+
+                    if (addedAny)
+                        sb.Append(",");
+                    sb.Append(GetColumnName(property));
+                    //if there is a custom column name add an "as customcolumnname" to the item so it maps properly
+                    if (property.GetCustomAttributes(true).SingleOrDefault(attr => attr.GetType().Name == typeof(ColumnAttribute).Name) != null)
+                        sb.Append(" as " + Encapsulate(property.Name));
+                    addedAny = true;
+                }
+            });
+        }
+
+        private static void BuildWhere<TEntity>(StringBuilder sb, IEnumerable<PropertyInfo> idProps, object whereConditions = null)
+        {
+            var propertyInfos = idProps.ToArray();
+            for (var i = 0; i < propertyInfos.Count(); i++)
+            {
+                var useIsNull = false;
+
+                //match up generic properties to source entity properties to allow fetching of the column attribute
+                //the anonymous object used for search doesn't have the custom attributes attached to them so this allows us to build the correct where clause
+                //by converting the model type to the database column name via the column attribute
+                var propertyToUse = propertyInfos.ElementAt(i);
+                var sourceProperties = GetScaffoldableProperties<TEntity>().ToArray();
+                for (var x = 0; x < sourceProperties.Count(); x++)
+                {
+                    if (sourceProperties.ElementAt(x).Name == propertyToUse.Name)
+                    {
+                        if (whereConditions != null && propertyToUse.CanRead && (propertyToUse.GetValue(whereConditions, null) == null || propertyToUse.GetValue(whereConditions, null) == DBNull.Value))
+                        {
+                            useIsNull = true;
+                        }
+                        propertyToUse = sourceProperties.ElementAt(x);
+                        break;
+                    }
+                }
+                sb.AppendFormat(
+                    useIsNull ? "{0} is null" : "{0} = @{1}",
+                    GetColumnName(propertyToUse),
+                    propertyToUse.Name);
+
+                if (i < propertyInfos.Count() - 1)
+                    sb.AppendFormat(" and ");
+            }
+        }
+
+        //build insert values which include all properties in the class that are:
+        //Not named Id
+        //Not marked with the Editable(false) attribute
+        //Not marked with the [Key] attribute (without required attribute)
+        //Not marked with [IgnoreInsert]
+        //Not marked with [NotMapped]
+        private static void BuildInsertValues<T>(StringBuilder masterSb)
+        {
+            StringBuilderCache(masterSb, $"{typeof(T).FullName}_BuildInsertValues", sb =>
+            {
+
+                var props = GetScaffoldableProperties<T>().ToArray();
+                for (var i = 0; i < props.Count(); i++)
+                {
+                    var property = props.ElementAt(i);
+                    if (property.PropertyType != typeof(Guid) && property.PropertyType != typeof(string)
+                          && property.GetCustomAttributes(true).Any(attr => attr.GetType().Name == typeof(KeyAttribute).Name)
+                          && property.GetCustomAttributes(true).All(attr => attr.GetType().Name != typeof(RequiredAttribute).Name))
+                        continue;
+                    if (property.GetCustomAttributes(true).Any(attr =>
+                        attr.GetType().Name == typeof(IgnoreInsertAttribute).Name ||
+                        attr.GetType().Name == typeof(NotMappedAttribute).Name ||
+                        attr.GetType().Name == typeof(ReadOnlyAttribute).Name && IsReadOnly(property))
+                    ) continue;
+
+                    if (property.Name.Equals("Id", StringComparison.OrdinalIgnoreCase) && property.GetCustomAttributes(true).All(attr => attr.GetType().Name != typeof(RequiredAttribute).Name) && property.PropertyType != typeof(Guid)) continue;
+
+                    sb.AppendFormat("@{0}", property.Name);
+                    if (i < props.Count() - 1)
+                        sb.Append(", ");
+                }
+                if (sb.ToString().EndsWith(", "))
+                    sb.Remove(sb.Length - 2, 2);
+            });
+        }
+
+        //build insert parameters which include all properties in the class that are not:
+        //marked with the Editable(false) attribute
+        //marked with the [Key] attribute
+        //marked with [IgnoreInsert]
+        //named Id
+        //marked with [NotMapped]
+        private static void BuildInsertParameters<T>(StringBuilder masterSb)
+        {
+            StringBuilderCache(masterSb, $"{typeof(T).FullName}_BuildInsertParameters", sb =>
+            {
+                var props = GetScaffoldableProperties<T>().ToArray();
+
+                for (var i = 0; i < props.Count(); i++)
+                {
+                    var property = props.ElementAt(i);
+                    if (property.PropertyType != typeof(Guid) && property.PropertyType != typeof(string)
+                          && property.GetCustomAttributes(true).Any(attr => attr.GetType().Name == typeof(KeyAttribute).Name)
+                          && property.GetCustomAttributes(true).All(attr => attr.GetType().Name != typeof(RequiredAttribute).Name))
+                        continue;
+                    if (property.GetCustomAttributes(true).Any(attr =>
+                        attr.GetType().Name == typeof(IgnoreInsertAttribute).Name ||
+                        attr.GetType().Name == typeof(NotMappedAttribute).Name ||
+                        attr.GetType().Name == typeof(ReadOnlyAttribute).Name && IsReadOnly(property))) continue;
+
+                    if (property.Name.Equals("Id", StringComparison.OrdinalIgnoreCase) && property.GetCustomAttributes(true).All(attr => attr.GetType().Name != typeof(RequiredAttribute).Name) && property.PropertyType != typeof(Guid)) continue;
+
+                    sb.Append(GetColumnName(property));
+                    if (i < props.Count() - 1)
+                        sb.Append(", ");
+                }
+                if (sb.ToString().EndsWith(", "))
+                    sb.Remove(sb.Length - 2, 2);
+            });
+        }
+
+        //Get all properties in an entity
+        private static IEnumerable<PropertyInfo> GetAllProperties<T>(T entity) where T : class
+        {
+            if (entity == null) return new PropertyInfo[0];
+            return entity.GetType().GetProperties();
+        }
+
+        //Get all properties that are not decorated with the Editable(false) attribute
+        private static IEnumerable<PropertyInfo> GetScaffoldableProperties<T>()
+        {
+            IEnumerable<PropertyInfo> props = typeof(T).GetProperties();
+
+            props = props.Where(p => p.GetCustomAttributes(true).Any(attr => attr.GetType().Name == typeof(EditableAttribute).Name && !IsEditable(p)) == false);
+
+
+            return props.Where(p => p.PropertyType.IsSimpleType() || IsEditable(p));
+        }
+
+        //Determine if the Attribute has an AllowEdit key and return its boolean state
+        //fake the funk and try to mimic EditableAttribute in System.ComponentModel.DataAnnotations 
+        //This allows use of the DataAnnotations property in the model and have the SimpleCRUD engine just figure it out without a reference
+        private static bool IsEditable(PropertyInfo pi)
+        {
+            var attributes = pi.GetCustomAttributes(false);
+            if (attributes.Length > 0)
+            {
+                dynamic write = attributes.FirstOrDefault(x => x.GetType().Name == typeof(EditableAttribute).Name);
+                if (write != null)
+                {
+                    return write.AllowEdit;
+                }
+            }
+            return false;
+        }
+
+
+        //Determine if the Attribute has an IsReadOnly key and return its boolean state
+        //fake the funk and try to mimic ReadOnlyAttribute in System.ComponentModel 
+        //This allows use of the DataAnnotations property in the model and have the SimpleCRUD engine just figure it out without a reference
+        private static bool IsReadOnly(PropertyInfo pi)
+        {
+            var attributes = pi.GetCustomAttributes(false);
+            if (attributes.Length > 0)
+            {
+                dynamic write = attributes.FirstOrDefault(x => x.GetType().Name == typeof(ReadOnlyAttribute).Name);
+                if (write != null)
+                {
+                    return write.IsReadOnly;
+                }
+            }
+            return false;
+        }
+
+        //Get all properties that are:
+        //Not named Id
+        //Not marked with the Key attribute
+        //Not marked ReadOnly
+        //Not marked IgnoreInsert
+        //Not marked NotMapped
+        private static IEnumerable<PropertyInfo> GetUpdateableProperties<T>(T entity)
+        {
+            var updateableProperties = GetScaffoldableProperties<T>();
+            //remove ones with ID
+            updateableProperties = updateableProperties.Where(p => !p.Name.Equals("Id", StringComparison.OrdinalIgnoreCase));
+            //remove ones with key attribute
+            updateableProperties = updateableProperties.Where(p => p.GetCustomAttributes(true).Any(attr => attr.GetType().Name == typeof(KeyAttribute).Name) == false);
+            //remove ones that are readonly
+            updateableProperties = updateableProperties.Where(p => p.GetCustomAttributes(true).Any(attr => (attr.GetType().Name == typeof(ReadOnlyAttribute).Name) && IsReadOnly(p)) == false);
+            //remove ones with IgnoreUpdate attribute
+            updateableProperties = updateableProperties.Where(p => p.GetCustomAttributes(true).Any(attr => attr.GetType().Name == typeof(IgnoreUpdateAttribute).Name) == false);
+            //remove ones that are not mapped
+            updateableProperties = updateableProperties.Where(p => p.GetCustomAttributes(true).Any(attr => attr.GetType().Name == typeof(NotMappedAttribute).Name) == false);
+
+            return updateableProperties;
+        }
+
+        //Get all properties that are named Id or have the Key attribute
+        //For Inserts and updates we have a whole entity so this method is used
+        private static IEnumerable<PropertyInfo> GetIdProperties(object entity)
+        {
+            var type = entity.GetType();
+            return GetIdProperties(type);
+        }
+
+        //Get all properties that are named Id or have the Key attribute
+        //For Get(id) and Delete(id) we don't have an entity, just the type so this method is used
+        private static IEnumerable<PropertyInfo> GetIdProperties(Type type)
+        {
+            var tp = type.GetProperties().Where(p => p.GetCustomAttributes(true).Any(attr => attr.GetType().Name == typeof(KeyAttribute).Name)).ToList();
+            return tp.Any() ? tp : type.GetProperties().Where(p => p.Name.Equals("Id", StringComparison.OrdinalIgnoreCase));
+        }
+
+        //Gets the table name for this entity
+        //For Inserts and updates we have a whole entity so this method is used
+        //Uses class name by default and overrides if the class has a Table attribute
+        private static string GetTableName(object entity)
+        {
+            var type = entity.GetType();
+            return GetTableName(type);
+        }
+
+        //Gets the table name for this type
+        //For Get(id) and Delete(id) we don't have an entity, just the type so this method is used
+        //Use dynamic type to be able to handle both our Table-attribute and the DataAnnotation
+        //Uses class name by default and overrides if the class has a Table attribute
+        private static string GetTableName(Type type)
+        {
+            string tableName;
+
+            if (TableNames.TryGetValue(type, out tableName))
+                return tableName;
+
+            tableName = _tableNameResolver.ResolveTableName(type);
+
+            TableNames.AddOrUpdate(type, tableName, (t, v) => tableName);
+
+            return tableName;
+        }
+
+        private static string GetColumnName(PropertyInfo propertyInfo)
+        {
+            string columnName, key = string.Format("{0}.{1}", propertyInfo.DeclaringType, propertyInfo.Name);
+
+            if (ColumnNames.TryGetValue(key, out columnName))
+                return columnName;
+
+            columnName = _columnNameResolver.ResolveColumnName(propertyInfo);
+
+            ColumnNames.AddOrUpdate(key, columnName, (t, v) => columnName);
+
+            return columnName;
+        }
+
+        private static string Encapsulate(string databaseword)
+        {
+            return string.Format(_encapsulation, databaseword);
+        }
+        /// <summary>
+        /// Generates a GUID based on the current date/time
+        /// http://stackoverflow.com/questions/1752004/sequential-guid-generator-c-sharp
+        /// </summary>
+        /// <returns></returns>
+        public static Guid SequentialGuid()
+        {
+            var tempGuid = Guid.NewGuid();
+            var bytes = tempGuid.ToByteArray();
+            var time = DateTime.Now;
+            bytes[3] = (byte)time.Year;
+            bytes[2] = (byte)time.Month;
+            bytes[1] = (byte)time.Day;
+            bytes[0] = (byte)time.Hour;
+            bytes[5] = (byte)time.Minute;
+            bytes[4] = (byte)time.Second;
+            return new Guid(bytes);
+        }
+
+        /// <summary>
+        /// Database server dialects
+        /// </summary>
+        public enum Dialect
+        {
+            SQLServer,
+            PostgreSQL,
+            SQLite,
+            MySQL,
+            Oracle,
+            DB2
+        }
+
+        public interface ITableNameResolver
+        {
+            string ResolveTableName(Type type);
+        }
+
+        public interface IColumnNameResolver
+        {
+            string ResolveColumnName(PropertyInfo propertyInfo);
+        }
+
+        public class TableNameResolver : ITableNameResolver
+        {
+            public virtual string ResolveTableName(Type type)
+            {
+                string tableName;
+
+                if (GetDialect() == Dialect.DB2.ToString())
+                {
+                    tableName = type.Name;
+                }
+                else
+                {
+                    tableName = Encapsulate(type.Name);
+                }
+
+                var tableattr = type.GetCustomAttributes(true).SingleOrDefault(attr => attr.GetType().Name == typeof(TableAttribute).Name) as dynamic;
+                if (tableattr != null)
+                {
+                    tableName = Encapsulate(tableattr.Name);
+                    try
+                    {
+                        if (!String.IsNullOrEmpty(tableattr.Schema))
+                        {
+                            string schemaName = Encapsulate(tableattr.Schema);
+                            tableName = String.Format("{0}.{1}", schemaName, tableName);
+                        }
+                    }
+                    catch (RuntimeBinderException)
+                    {
+                        //Schema doesn't exist on this attribute.
+                    }
+                }
+
+                return tableName;
+            }
+        }
+
+        public class ColumnNameResolver : IColumnNameResolver
+        {
+            public virtual string ResolveColumnName(PropertyInfo propertyInfo)
+            {
+                string columnName;
+
+                if (GetDialect() == Dialect.DB2.ToString())
+                {
+                    columnName = propertyInfo.Name;
+                }
+                else
+                {
+                    columnName = Encapsulate(propertyInfo.Name);
+                }
+
+                var columnattr = propertyInfo.GetCustomAttributes(true).SingleOrDefault(attr => attr.GetType().Name == typeof(ColumnAttribute).Name) as dynamic;
+                if (columnattr != null)
+                {
+                    columnName = Encapsulate(columnattr.Name);
+                    if (Debugger.IsAttached)
+                        Trace.WriteLine(String.Format("Column name for type overridden from {0} to {1}", propertyInfo.Name, columnName));
+                }
+                return columnName;
+            }
+        }
+    }
+
+    /// <summary>
+    /// Optional Table attribute.
+    /// You can use the System.ComponentModel.DataAnnotations version in its place to specify the table name of a poco
+    /// </summary>
+    [AttributeUsage(AttributeTargets.Class)]
+    public class TableAttribute : Attribute
+    {
+        /// <summary>
+        /// Optional Table attribute.
+        /// </summary>
+        /// <param name="tableName"></param>
+        public TableAttribute(string tableName)
+        {
+            Name = tableName;
+        }
+        /// <summary>
+        /// Name of the table
+        /// </summary>
+        public string Name { get; private set; }
+        /// <summary>
+        /// Name of the schema
+        /// </summary>
+        public string Schema { get; set; }
+    }
+
+    /// <summary>
+    /// Optional Column attribute.
+    /// You can use the System.ComponentModel.DataAnnotations version in its place to specify the table name of a poco
+    /// </summary>
+    [AttributeUsage(AttributeTargets.Property)]
+    public class ColumnAttribute : Attribute
+    {
+        /// <summary>
+        /// Optional Column attribute.
+        /// </summary>
+        /// <param name="columnName"></param>
+        public ColumnAttribute(string columnName)
+        {
+            Name = columnName;
+        }
+        /// <summary>
+        /// Name of the column
+        /// </summary>
+        public string Name { get; private set; }
+    }
+
+    /// <summary>
+    /// Optional Key attribute.
+    /// You can use the System.ComponentModel.DataAnnotations version in its place to specify the Primary Key of a poco
+    /// </summary>
+    [AttributeUsage(AttributeTargets.Property)]
+    public class KeyAttribute : Attribute
+    {
+    }
+
+    /// <summary>
+    /// Optional NotMapped attribute.
+    /// You can use the System.ComponentModel.DataAnnotations version in its place to specify that the property is not mapped
+    /// </summary>
+    [AttributeUsage(AttributeTargets.Property)]
+    public class NotMappedAttribute : Attribute
+    {
+    }
+
+    /// <summary>
+    /// Optional Key attribute.
+    /// You can use the System.ComponentModel.DataAnnotations version in its place to specify a required property of a poco
+    /// </summary>
+    [AttributeUsage(AttributeTargets.Property)]
+    public class RequiredAttribute : Attribute
+    {
+    }
+
+    /// <summary>
+    /// Optional Editable attribute.
+    /// You can use the System.ComponentModel.DataAnnotations version in its place to specify the properties that are editable
+    /// </summary>
+    [AttributeUsage(AttributeTargets.Property)]
+    public class EditableAttribute : Attribute
+    {
+        /// <summary>
+        /// Optional Editable attribute.
+        /// </summary>
+        /// <param name="iseditable"></param>
+        public EditableAttribute(bool iseditable)
+        {
+            AllowEdit = iseditable;
+        }
+        /// <summary>
+        /// Does this property persist to the database?
+        /// </summary>
+        public bool AllowEdit { get; private set; }
+    }
+
+    /// <summary>
+    /// Optional Readonly attribute.
+    /// You can use the System.ComponentModel version in its place to specify the properties that are editable
+    /// </summary>
+    [AttributeUsage(AttributeTargets.Property)]
+    public class ReadOnlyAttribute : Attribute
+    {
+        /// <summary>
+        /// Optional ReadOnly attribute.
+        /// </summary>
+        /// <param name="isReadOnly"></param>
+        public ReadOnlyAttribute(bool isReadOnly)
+        {
+            IsReadOnly = isReadOnly;
+        }
+        /// <summary>
+        /// Does this property persist to the database?
+        /// </summary>
+        public bool IsReadOnly { get; private set; }
+    }
+
+    /// <summary>
+    /// Optional IgnoreSelect attribute.
+    /// Custom for Dapper.SimpleCRUD to exclude a property from Select methods
+    /// </summary>
+    [AttributeUsage(AttributeTargets.Property)]
+    public class IgnoreSelectAttribute : Attribute
+    {
+    }
+
+    /// <summary>
+    /// Optional IgnoreInsert attribute.
+    /// Custom for Dapper.SimpleCRUD to exclude a property from Insert methods
+    /// </summary>
+    [AttributeUsage(AttributeTargets.Property)]
+    public class IgnoreInsertAttribute : Attribute
+    {
+    }
+
+    /// <summary>
+    /// Optional IgnoreUpdate attribute.
+    /// Custom for Dapper.SimpleCRUD to exclude a property from Update methods
+    /// </summary>
+    [AttributeUsage(AttributeTargets.Property)]
+    public class IgnoreUpdateAttribute : Attribute
+    {
+    }
+
+}
+
+internal static class TypeExtension
+{
+    //You can't insert or update complex types. Lets filter them out.
+    public static bool IsSimpleType(this Type type)
+    {
+        var underlyingType = Nullable.GetUnderlyingType(type);
+        type = underlyingType ?? type;
+        var simpleTypes = new List<Type>
+                               {
+                                   typeof(byte),
+                                   typeof(sbyte),
+                                   typeof(short),
+                                   typeof(ushort),
+                                   typeof(int),
+                                   typeof(uint),
+                                   typeof(long),
+                                   typeof(ulong),
+                                   typeof(float),
+                                   typeof(double),
+                                   typeof(decimal),
+                                   typeof(bool),
+                                   typeof(string),
+                                   typeof(char),
+                                   typeof(Guid),
+                                   typeof(DateTime),
+                                   typeof(DateTimeOffset),
+                                   typeof(TimeSpan),
+                                   typeof(byte[])
+                               };
+        return simpleTypes.Contains(type) || type.IsEnum;
+    }
+
+    public static string CacheKey(this IEnumerable<PropertyInfo> props)
+    {
+        return string.Join(",",props.Select(p=> p.DeclaringType.FullName + "." + p.Name).ToArray());
+    }
+}